// Copyright 2025 Google LLC
//
// Licensed under the Apache License, Version 2.0 (the "License");
// you may not use this file except in compliance with the License.
// You may obtain a copy of the License at
//
//      http://www.apache.org/licenses/LICENSE-2.0
//
// Unless required by applicable law or agreed to in writing, software
// distributed under the License is distributed on an "AS IS" BASIS,
// WITHOUT WARRANTIES OR CONDITIONS OF ANY KIND, either express or implied.
// See the License for the specific language governing permissions and
// limitations under the License.

package main

import (
	"bufio"
	"bytes"
	"context"
	"errors"
	"flag"
	"fmt"
	"io"
	"log"
	"os"
	"os/signal"
	"path/filepath"
	"slices"
	"strings"
	"syscall"

	"github.com/GoogleCloudPlatform/kubectl-ai/gollm"
	"github.com/GoogleCloudPlatform/kubectl-ai/pkg/agent"
	"github.com/GoogleCloudPlatform/kubectl-ai/pkg/api"
	"github.com/GoogleCloudPlatform/kubectl-ai/pkg/journal"
	"github.com/GoogleCloudPlatform/kubectl-ai/pkg/sessions"
	"github.com/GoogleCloudPlatform/kubectl-ai/pkg/tools"
	"github.com/GoogleCloudPlatform/kubectl-ai/pkg/ui"
	"github.com/GoogleCloudPlatform/kubectl-ai/pkg/ui/html"
	"github.com/spf13/cobra"
	"github.com/spf13/pflag"

	"k8s.io/klog/v2"
	"sigs.k8s.io/yaml"
)

// Using the defaults from goreleaser as per https://goreleaser.com/cookbooks/using-main.version/
var (
	version = "dev"
	commit  = "none"
	date    = "unknown"
)

func BuildRootCommand(opt *Options) (*cobra.Command, error) {
	rootCmd := &cobra.Command{
		Use:   "kubectl-ai",
		Short: "A CLI tool to interact with Kubernetes using natural language",
		Long:  "kubectl-ai is a command-line tool that allows you to interact with your Kubernetes cluster using natural language queries. It leverages large language models to understand your intent and translate it into kubectl",
		Args:  cobra.MaximumNArgs(1), // Only one positional arg is allowed.
		RunE: func(cmd *cobra.Command, args []string) error {
			return RunRootCommand(cmd.Context(), *opt, args)
		},
	}

	rootCmd.AddCommand(&cobra.Command{
		Use:   "version",
		Short: "Print the version number of kubectl-ai",
		Run: func(cmd *cobra.Command, args []string) {
			fmt.Printf("version: %s\ncommit: %s\ndate: %s\n", version, commit, date)
			os.Exit(0)
		},
	})

	if err := opt.bindCLIFlags(rootCmd.Flags()); err != nil {
		return nil, err
	}
	return rootCmd, nil
}

type Options struct {
	ProviderID string `json:"llmProvider,omitempty"`
	ModelID    string `json:"model,omitempty"`
	// SkipPermissions is a flag to skip asking for confirmation before executing kubectl commands
	// that modifies resources in the cluster.
	SkipPermissions bool `json:"skipPermissions,omitempty"`
	// EnableToolUseShim is a flag to enable tool use shim.
	// TODO(droot): figure out a better way to discover if the model supports tool use
	// and set this automatically.
	EnableToolUseShim bool `json:"enableToolUseShim,omitempty"`
	// Quiet flag indicates if the agent should run in non-interactive mode.
	// It requires a query to be provided as a positional argument.
	Quiet     bool `json:"quiet,omitempty"`
	MCPServer bool `json:"mcpServer,omitempty"`
	MCPClient bool `json:"mcpClient,omitempty"`
	// ExternalTools enables discovery and exposure of external MCP tools (only works with --mcp-server)
	ExternalTools bool `json:"externalTools,omitempty"`
	MaxIterations int  `json:"maxIterations,omitempty"`
	// MCPServerMode is the mode of the MCP server. only works with --mcp-server.
	MCPServerMode string `json:"mcpServerMode,omitempty"`
	// Set the SSEndpoint port for the MCP server. only works with --mcp-server and --mcp-server-mode=sse.
	SSEndpointPort int `json:"sseEndpointPort,omitempty"`
	// KubeConfigPath is the path to the kubeconfig file.
	// If not provided, the default kubeconfig path will be used.
	KubeConfigPath string `json:"kubeConfigPath,omitempty"`

	PromptTemplateFilePath string   `json:"promptTemplateFilePath,omitempty"`
	ExtraPromptPaths       []string `json:"extraPromptPaths,omitempty"`
	TracePath              string   `json:"tracePath,omitempty"`
	RemoveWorkDir          bool     `json:"removeWorkDir,omitempty"`
	ToolConfigPaths        []string `json:"toolConfigPaths,omitempty"`

	// UIType is the type of user interface to use.
	UIType ui.Type `json:"uiType,omitempty"`
	// UIListenAddress is the address to listen for the web UI.
	UIListenAddress string `json:"uiListenAddress,omitempty"`

	// SkipVerifySSL is a flag to skip verifying the SSL certificate of the LLM provider.
	SkipVerifySSL bool `json:"skipVerifySSL,omitempty"`

	// Session management options
	ResumeSession string `json:"resumeSession,omitempty"`
	NewSession    bool   `json:"newSession,omitempty"`
	ListSessions  bool   `json:"listSessions,omitempty"`
	DeleteSession string `json:"deleteSession,omitempty"`

	// ShowToolOutput is a flag to disable truncation of tool output in the terminal UI.
	ShowToolOutput bool `json:"showToolOutput,omitempty"`
}

var defaultToolConfigPaths = []string{
	filepath.Join("{CONFIG}", "kubectl-ai", "tools.yaml"),
	filepath.Join("{HOME}", ".config", "kubectl-ai", "tools.yaml"),
}

var defaultConfigPaths = []string{
	filepath.Join("{CONFIG}", "kubectl-ai", "config.yaml"),
	filepath.Join("{HOME}", ".config", "kubectl-ai", "config.yaml"),
}

func (o *Options) InitDefaults() {
	o.ProviderID = "gemini"
	o.ModelID = "gemini-2.5-pro"
	// by default, confirm before executing kubectl commands that modify resources in the cluster.
	o.SkipPermissions = false
	o.MCPServer = false
	o.MCPClient = false
	// by default, external tools are disabled (only works with --mcp-server)
	o.ExternalTools = false
	// We now default to our strongest model (gemini-2.5-pro-exp-03-25) which supports tool use natively.
	// so we don't need shim.
	o.EnableToolUseShim = false
	o.Quiet = false
	o.MCPServer = false
	o.MaxIterations = 20
	o.KubeConfigPath = ""
	o.PromptTemplateFilePath = ""
	o.ExtraPromptPaths = []string{}
	o.TracePath = filepath.Join(os.TempDir(), "kubectl-ai-trace.txt")
	o.RemoveWorkDir = false
	o.ToolConfigPaths = defaultToolConfigPaths
	// Default to terminal UI
	o.UIType = ui.UITypeTerminal
	// Default UI listen address for HTML UI
	o.UIListenAddress = "localhost:8888"
	// Default to not skipping SSL verification
	o.SkipVerifySSL = false
	// Default MCP server mode is stdio
	o.MCPServerMode = "stdio"
	// Default port for SSE endpoint
	o.SSEndpointPort = 9080

	// Session management options
	o.ResumeSession = ""
	o.NewSession = false
	o.ListSessions = false
	o.DeleteSession = ""

	// By default, hide tool outputs
	o.ShowToolOutput = false
}

func (o *Options) LoadConfiguration(b []byte) error {
	if err := yaml.Unmarshal(b, &o); err != nil {
		return fmt.Errorf("parsing configuration: %w", err)
	}
	return nil
}

func (o *Options) LoadConfigurationFile() error {
	configPaths := defaultConfigPaths
	for _, configPath := range configPaths {
		pathWithPlaceholdersExpanded := configPath

		if strings.Contains(pathWithPlaceholdersExpanded, "{CONFIG}") {
			configDir, err := os.UserConfigDir()
			if err != nil {
				return fmt.Errorf("getting user config directory (for config file path %q): %w", configPath, err)
			}
			pathWithPlaceholdersExpanded = strings.ReplaceAll(pathWithPlaceholdersExpanded, "{CONFIG}", configDir)
		}

		if strings.Contains(pathWithPlaceholdersExpanded, "{HOME}") {
			homeDir, err := os.UserHomeDir()
			if err != nil {
				return fmt.Errorf("getting user home directory (for config file path %q): %w", configPath, err)
			}
			pathWithPlaceholdersExpanded = strings.ReplaceAll(pathWithPlaceholdersExpanded, "{HOME}", homeDir)
		}

		configPath = filepath.Clean(pathWithPlaceholdersExpanded)
		configBytes, err := os.ReadFile(configPath)
		if err != nil {
			if os.IsNotExist(err) {
				// ignore missing config files, they are optional
			} else {
				fmt.Fprintf(os.Stderr, "warning: could not load defaults from %q: %v\n", configPath, err)
			}
		} else if len(configBytes) > 0 {
			if err := o.LoadConfiguration(configBytes); err != nil {
				fmt.Fprintf(os.Stderr, "warning: error loading configuration from %q: %v\n", configPath, err)
			}
		}
	}
	return nil
}

func main() {
	ctx, cancel := signal.NotifyContext(context.Background(), syscall.SIGINT, syscall.SIGTERM)
	defer cancel()

	go func() {
		<-ctx.Done()
		// restore default behavior for a second signal
		signal.Stop(make(chan os.Signal))
		cancel()
		klog.Flush()
		fmt.Fprintf(os.Stderr, "\nReceived signal, shutting down gracefully... (press Ctrl+C again to force)\n")
	}()

	if err := run(ctx); err != nil {
		// Don't print error if it's a context cancellation
		if !errors.Is(err, context.Canceled) {
			fmt.Fprintln(os.Stderr, err)
		}
		// Exit with non-zero status code on error, unless it's a graceful shutdown.
		if errors.Is(err, context.Canceled) {
			os.Exit(0)
		}
		os.Exit(1)
	}
}

func run(ctx context.Context) error {
	// klog setup must happen before Cobra parses any flags

	// add commandline flags for logging
	klogFlags := flag.NewFlagSet("klog", flag.ExitOnError)
	klog.InitFlags(klogFlags)

	klogFlags.Set("logtostderr", "false")
	klogFlags.Set("log_file", filepath.Join(os.TempDir(), "kubectl-ai.log"))

	defer klog.Flush()

	var opt Options

	opt.InitDefaults()

	// load YAML config values
	if err := opt.LoadConfigurationFile(); err != nil {
		return fmt.Errorf("failed to load config file: %w", err)
	}

	rootCmd, err := BuildRootCommand(&opt)
	if err != nil {
		return err
	}

	// cobra has to know that we pass pass flags with flag lib, otherwise it creates conflict with flags.parse() method
	// We add just the klog flags we want, not all the klog flags (there are a lot, most of them are very niche)
	rootCmd.PersistentFlags().AddGoFlag(klogFlags.Lookup("v"))
	rootCmd.PersistentFlags().AddGoFlag(klogFlags.Lookup("alsologtostderr"))

	// do this early, before the third-party code logs anything.
	redirectStdLogToKlog()

	if err := rootCmd.ExecuteContext(ctx); err != nil {
		return err
	}

	return nil
}

func (opt *Options) bindCLIFlags(f *pflag.FlagSet) error {
	f.IntVar(&opt.MaxIterations, "max-iterations", opt.MaxIterations, "maximum number of iterations agent will try before giving up")
	f.StringVar(&opt.KubeConfigPath, "kubeconfig", opt.KubeConfigPath, "path to kubeconfig file")
	f.StringVar(&opt.PromptTemplateFilePath, "prompt-template-file-path", opt.PromptTemplateFilePath, "path to custom prompt template file")
	f.StringArrayVar(&opt.ExtraPromptPaths, "extra-prompt-paths", opt.ExtraPromptPaths, "extra prompt template paths")
	f.StringVar(&opt.TracePath, "trace-path", opt.TracePath, "path to the trace file")
	f.BoolVar(&opt.RemoveWorkDir, "remove-workdir", opt.RemoveWorkDir, "remove the temporary working directory after execution")

	f.StringVar(&opt.ProviderID, "llm-provider", opt.ProviderID, "language model provider")
	f.StringVar(&opt.ModelID, "model", opt.ModelID, "language model e.g. gemini-2.0-flash-thinking-exp-01-21, gemini-2.0-flash")
	f.BoolVar(&opt.SkipPermissions, "skip-permissions", opt.SkipPermissions, "(dangerous) skip asking for confirmation before executing kubectl commands that modify resources")
	f.BoolVar(&opt.MCPServer, "mcp-server", opt.MCPServer, "run in MCP server mode")
	f.BoolVar(&opt.ExternalTools, "external-tools", opt.ExternalTools, "in MCP server mode, discover and expose external MCP tools")
	f.StringArrayVar(&opt.ToolConfigPaths, "custom-tools-config", opt.ToolConfigPaths, "path to custom tools config file or directory")
	f.BoolVar(&opt.MCPClient, "mcp-client", opt.MCPClient, "enable MCP client mode to connect to external MCP servers")
	f.StringVar(&opt.MCPServerMode, "mcp-server-mode", opt.MCPServerMode, "mode of the MCP server. Supported values: stdio, sse")
	f.IntVar(&opt.SSEndpointPort, "sse-endpoint-port", opt.SSEndpointPort, "port for the SSE endpoint in MCP server mode (only works with --mcp-server and --mcp-server-mode=sse)")
	f.BoolVar(&opt.EnableToolUseShim, "enable-tool-use-shim", opt.EnableToolUseShim, "enable tool use shim")
	f.BoolVar(&opt.Quiet, "quiet", opt.Quiet, "run in non-interactive mode, requires a query to be provided as a positional argument")

	f.Var(&opt.UIType, "ui-type", "user interface type to use. Supported values: terminal, web, tui.")
	f.StringVar(&opt.UIListenAddress, "ui-listen-address", opt.UIListenAddress, "address to listen for the HTML UI.")
	f.BoolVar(&opt.SkipVerifySSL, "skip-verify-ssl", opt.SkipVerifySSL, "skip verifying the SSL certificate of the LLM provider")
	f.BoolVar(&opt.ShowToolOutput, "show-tool-output", opt.ShowToolOutput, "show tool output in the terminal UI")

	f.StringVar(&opt.ResumeSession, "resume-session", opt.ResumeSession, "ID of session to resume (use 'latest' for the most recent session)")
	f.BoolVar(&opt.NewSession, "new-session", opt.NewSession, "create a new session")
	f.BoolVar(&opt.ListSessions, "list-sessions", opt.ListSessions, "list all available sessions")
	f.StringVar(&opt.DeleteSession, "delete-session", opt.DeleteSession, "delete a session by ID")

	return nil
}

func RunRootCommand(ctx context.Context, opt Options, args []string) error {
	var err error // Declare err once for the whole function

	// Validate flag combinations
	if opt.ExternalTools && !opt.MCPServer {
		return fmt.Errorf("--external-tools can only be used with --mcp-server")
	}

	// resolve kubeconfig path with priority: flag/env > KUBECONFIG > default path
	if err = resolveKubeConfigPath(&opt); err != nil {
		return fmt.Errorf("failed to resolve kubeconfig path: %w", err)
	}

	if opt.MCPServer {
		if err = startMCPServer(ctx, opt); err != nil {
			return fmt.Errorf("failed to start MCP server: %w", err)
		}
		return nil // MCP server mode blocks, so we return here
	}

	if opt.ListSessions {
		return handleListSessions()
	}

	if opt.DeleteSession != "" {
		return handleDeleteSession(opt.DeleteSession)
	}

	if err := handleCustomTools(opt.ToolConfigPaths); err != nil {
		return fmt.Errorf("failed to process custom tools: %w", err)
	}

	// After reading stdin, it is consumed
	var hasInputData bool
	hasInputData, err = hasStdInData()
	if err != nil {
		return fmt.Errorf("failed to check if stdin has data: %w", err)
	}

	// Handles positional args or stdin
	var queryFromCmd string
	queryFromCmd, err = resolveQueryInput(hasInputData, args)
	if err != nil {
		return fmt.Errorf("failed to resolve query input %w", err)
	}

	klog.Info("Application started", "pid", os.Getpid())

	var llmClient gollm.Client
	if opt.SkipVerifySSL {
		llmClient, err = gollm.NewClient(ctx, opt.ProviderID, gollm.WithSkipVerifySSL())
	} else {
		llmClient, err = gollm.NewClient(ctx, opt.ProviderID)
	}
	if err != nil {
		return fmt.Errorf("creating llm client: %w", err)
	}
	defer llmClient.Close()

	// Initialize session management
	var chatStore api.ChatMessageStore
	var sessionManager *sessions.SessionManager

	// TODO: Remove this when session persistence is default
	if opt.NewSession || opt.ResumeSession != "" {
		sessionManager, err = sessions.NewSessionManager()
		if err != nil {
			return fmt.Errorf("failed to create session manager: %w", err)
		}

		// Handle session creation or loading
		if opt.NewSession {
			// Create a new session
			meta := sessions.Metadata{
				ProviderID:              opt.ProviderID,
				ModelID:                 opt.ModelID,
				ContextPercentRemaining: 100.0, // New session starts with 100% context remaining
			}
			chatStore, err = sessionManager.NewSession(meta)
			if err != nil {
				return fmt.Errorf("failed to create a new session: %w", err)
			}
			klog.Infof("Created new session: %s\n", chatStore.(*sessions.Session).ID)
		} else {
			// Load existing session
			var sessionID string
			if opt.ResumeSession == "" || opt.ResumeSession == "latest" {
				// Get the latest session
				chatStore, err = sessionManager.GetLatestSession()
				if err != nil {
					return fmt.Errorf("failed to get latest session: %w", err)
				}
<<<<<<< HEAD
				if chatStore == nil {
					// No sessions exist, create a new one
					meta := sessions.Metadata{
						ProviderID:              opt.ProviderID,
						ModelID:                 opt.ModelID,
						ContextPercentRemaining: 100.0, // New session starts with 100% context remaining
					}
					chatStore, err = sessionManager.NewSession(meta)
					if err != nil {
						return fmt.Errorf("failed to create new session: %w", err)
					}
					klog.Infof("Created new session: %s\n", chatStore.(*sessions.Session).ID)
				}
=======
>>>>>>> 4db785df
			} else {
				sessionID = opt.ResumeSession
				chatStore, err = sessionManager.FindSessionByID(sessionID)
				if err != nil {
					return fmt.Errorf("session %s not found: %w", sessionID, err)
				}
			}

			if chatStore != nil {
				// Update last accessed time
				if err := chatStore.(*sessions.Session).UpdateLastAccessed(); err != nil {
					klog.Warningf("Failed to update session last accessed time: %v", err)
				}
			}
		}
	} else {
		chatStore = sessions.NewInMemoryChatStore()
	}

	var recorder journal.Recorder
	if opt.TracePath != "" {
		var fileRecorder journal.Recorder
		fileRecorder, err = journal.NewFileRecorder(opt.TracePath)
		if err != nil {
			return fmt.Errorf("creating trace recorder: %w", err)
		}
		defer fileRecorder.Close()
		recorder = fileRecorder
	} else {
		// Ensure we always have a recorder, to avoid nil checks
		recorder = &journal.LogRecorder{}
		defer recorder.Close()
	}

	k8sAgent := &agent.Agent{
		Model:              opt.ModelID,
		Provider:           opt.ProviderID,
		Kubeconfig:         opt.KubeConfigPath,
		LLM:                llmClient,
		MaxIterations:      opt.MaxIterations,
		PromptTemplateFile: opt.PromptTemplateFilePath,
		ExtraPromptPaths:   opt.ExtraPromptPaths,
		Tools:              tools.Default(),
		Recorder:           recorder,
		RemoveWorkDir:      opt.RemoveWorkDir,
		SkipPermissions:    opt.SkipPermissions,
		EnableToolUseShim:  opt.EnableToolUseShim,
		MCPClientEnabled:   opt.MCPClient,
		RunOnce:            opt.Quiet,
		InitialQuery:       queryFromCmd,
		ChatMessageStore:   chatStore,
	}

	err = k8sAgent.Init(ctx)
	if err != nil {
		return fmt.Errorf("starting k8s agent: %w", err)
	}
	defer k8sAgent.Close()

	var userInterface ui.UI
	switch opt.UIType {
	case ui.UITypeTerminal:
		// since stdin is already consumed, we use TTY for taking input from user
		useTTYForInput := hasInputData
		userInterface, err = ui.NewTerminalUI(k8sAgent, useTTYForInput, opt.ShowToolOutput, recorder)
		if err != nil {
			return fmt.Errorf("creating terminal UI: %w", err)
		}
	case ui.UITypeWeb:
		userInterface, err = html.NewHTMLUserInterface(k8sAgent, opt.UIListenAddress, recorder)
		if err != nil {
			return fmt.Errorf("creating web UI: %w", err)
		}
	case ui.UITypeTUI:
		userInterface = ui.NewTUI(k8sAgent)
	default:
		return fmt.Errorf("user-interface mode %q is not known", opt.UIType)
	}

	return repl(ctx, queryFromCmd, userInterface, k8sAgent)
}

func handleCustomTools(toolConfigPaths []string) error {
	// resolve tool config paths, and then load and register custom tools from config files and dirs
	for _, path := range toolConfigPaths {
		pathWithPlaceholdersExpanded := path

		if strings.Contains(pathWithPlaceholdersExpanded, "{CONFIG}") {
			configDir, err := os.UserConfigDir()
			if err != nil {
				klog.Warningf("Failed to get user config directory for tools path %q: %v", path, err)
				continue
			}
			pathWithPlaceholdersExpanded = strings.ReplaceAll(pathWithPlaceholdersExpanded, "{CONFIG}", configDir)
		}

		if strings.Contains(pathWithPlaceholdersExpanded, "{HOME}") {
			homeDir, err := os.UserHomeDir()
			if err != nil {
				klog.Warningf("Failed to get user home directory for tools path %q: %v", path, err)
				continue
			}
			pathWithPlaceholdersExpanded = strings.ReplaceAll(pathWithPlaceholdersExpanded, "{HOME}", homeDir)
		}

		cleanedPath := filepath.Clean(pathWithPlaceholdersExpanded)

		klog.Infof("Attempting to load custom tools from processed path: %q (original value from config: %q)", cleanedPath, path)

		if err := tools.LoadAndRegisterCustomTools(cleanedPath); err != nil {
			if errors.Is(err, os.ErrNotExist) && !slices.Contains(defaultToolConfigPaths, path) {
				// user specified a directory that does not exist, we must error out
				return fmt.Errorf("custom tools directory not found (original value: %q, processed path: %q)", path, cleanedPath)
			} else {
				klog.Warningf("Failed to load or register custom tools (original value: %q, processed path: %q): %v", path, cleanedPath, err)
			}
		}
	}
	return nil
}

// repl is a read-eval-print loop for the chat session.
func repl(ctx context.Context, initialQuery string, ui ui.UI, agent *agent.Agent) error {
	query := initialQuery
	// Note: Initial greeting and MCP status are now handled by the agent itself
	// through the message-based system
	err := agent.Run(ctx, query)
	if err != nil {
		return fmt.Errorf("running agent: %w", err)
	}

	err = ui.Run(ctx)
	if err != nil && !errors.Is(err, context.Canceled) {
		return fmt.Errorf("running UI: %w", err)
	}

	return nil
}

// Redirect standard log output to our custom klog writer
// This is primarily to suppress warning messages from
// genai library https://github.com/googleapis/go-genai/blob/6ac4afc0168762dc3b7a4d940fc463cc1854f366/types.go#L1633
func redirectStdLogToKlog() {
	log.SetOutput(klogWriter{})

	// Disable standard log's prefixes (date, time, file info)
	// because klog will add its own more detailed prefix.
	log.SetFlags(0)
}

// Define a custom writer that forwards messages to klog.Warning
type klogWriter struct{}

// Implement the io.Writer interface
func (writer klogWriter) Write(data []byte) (n int, err error) {
	// We trim the trailing newline because klog adds its own.
	message := string(bytes.TrimSuffix(data, []byte("\n")))
	klog.Warning(message)
	return len(data), nil
}

func hasStdInData() (bool, error) {
	hasData := false

	stat, err := os.Stdin.Stat()
	if err != nil {
		return hasData, fmt.Errorf("checking stdin: %w", err)
	}
	hasData = (stat.Mode() & os.ModeCharDevice) == 0

	return hasData, nil
}

// resolveQueryInput determines the query input from positional args and/or stdin.
// It supports:
// - 1 positional arg only -> kubectl-ai "get pods"
// - stdin only -> echo "get pods" | kubectl-ai
// - 1 positional arg + stdin (combined) -> kubectl-ai get <<< "pods" or kubectl-ai "get" <<< "pods"
// As default no positional arg nor stdin
func resolveQueryInput(hasStdInData bool, args []string) (string, error) {
	switch {
	case len(args) == 1 && !hasStdInData:
		// Use argument directly
		return args[0], nil

	case len(args) == 1 && hasStdInData:
		// Combine arg + stdin
		var b strings.Builder
		b.WriteString(args[0])
		b.WriteString("\n")

		scanner := bufio.NewScanner(os.Stdin)
		for scanner.Scan() {
			b.WriteString(scanner.Text())
			b.WriteString("\n")
		}
		if err := scanner.Err(); err != nil {
			return "", fmt.Errorf("reading stdin: %w", err)
		}
		query := strings.TrimSpace(b.String())
		if query == "" {
			return "", fmt.Errorf("no query provided from stdin")
		}
		return query, nil

	case len(args) == 0 && hasStdInData:
		// Read stdin only
		b, err := io.ReadAll(os.Stdin)
		if err != nil {
			return "", fmt.Errorf("reading stdin: %w", err)
		}
		query := strings.TrimSpace(string(b))
		if query == "" {
			return "", fmt.Errorf("no query provided from stdin")
		}
		return query, nil

	default:
		// Case: No input at all — return empty string, no error
		return "", nil
	}
}

func resolveKubeConfigPath(opt *Options) error {
	switch {
	case opt.KubeConfigPath != "":
		// Already set from flag or viper env
	case os.Getenv("KUBECONFIG") != "":
		opt.KubeConfigPath = os.Getenv("KUBECONFIG")
	default:
		home, err := os.UserHomeDir()
		if err != nil {
			return fmt.Errorf("failed to get user home directory: %w", err)
		}
		opt.KubeConfigPath = filepath.Join(home, ".kube", "config")
	}

	// We resolve the kubeconfig path to an absolute path, so we can run kubectl from any working directory.
	if opt.KubeConfigPath != "" {
		p, err := filepath.Abs(opt.KubeConfigPath)
		if err != nil {
			return fmt.Errorf("failed to get absolute path for kubeconfig file %q: %w", opt.KubeConfigPath, err)
		}
		opt.KubeConfigPath = p
	}

	return nil
}

func startMCPServer(ctx context.Context, opt Options) error {
	workDir := filepath.Join(os.TempDir(), "kubectl-ai-mcp")
	if err := os.MkdirAll(workDir, 0o755); err != nil {
		return fmt.Errorf("error creating work directory: %w", err)
	}
	mcpServer, err := newKubectlMCPServer(ctx, opt.KubeConfigPath, tools.Default(), workDir, opt.ExternalTools, opt.MCPServerMode, opt.SSEndpointPort)
	if err != nil {
		return fmt.Errorf("creating mcp server: %w", err)
	}
	return mcpServer.Serve(ctx)
}

// handleListSessions lists all available sessions with their metadata.
func handleListSessions() error {
	manager, err := sessions.NewSessionManager()
	if err != nil {
		return fmt.Errorf("failed to create session manager: %w", err)
	}

	sessionList, err := manager.ListSessions()
	if err != nil {
		return fmt.Errorf("failed to list sessions: %w", err)
	}

	if len(sessionList) == 0 {
		fmt.Println("No sessions found.")
		return nil
	}

	fmt.Println("Available sessions:")
	fmt.Println("ID\t\tCreated\t\t\tLast Accessed\t\tModel\t\tProvider")
	fmt.Println("--\t\t-------\t\t\t-------------\t\t-----\t\t--------")

	for _, session := range sessionList {
		metadata, err := session.LoadMetadata()
		if err != nil {
			fmt.Printf("%s\t\t<error loading metadata>\n", session.ID)
			continue
		}

		fmt.Printf("%s\t%s\t%s\t%s\t%s\n",
			session.ID,
			metadata.CreatedAt.Format("2006-01-02 15:04:05"),
			metadata.LastAccessed.Format("2006-01-02 15:04:05"),
			metadata.ModelID,
			metadata.ProviderID)
	}

	return nil
}

// handleDeleteSession deletes a session by ID.
func handleDeleteSession(sessionID string) error {
	manager, err := sessions.NewSessionManager()
	if err != nil {
		return fmt.Errorf("failed to create session manager: %w", err)
	}

	// Check if session exists
	session, err := manager.FindSessionByID(sessionID)
	if err != nil {
		return fmt.Errorf("session %s not found: %w", sessionID, err)
	}

	// Load metadata for confirmation
	metadata, err := session.LoadMetadata()
	if err != nil {
		return fmt.Errorf("failed to load session metadata: %w", err)
	}

	fmt.Printf("Deleting session %s:\n", sessionID)
	fmt.Printf("  Model: %s\n", metadata.ModelID)
	fmt.Printf("  Provider: %s\n", metadata.ProviderID)
	fmt.Printf("  Created: %s\n", metadata.CreatedAt.Format("2006-01-02 15:04:05"))

	fmt.Print("Are you sure you want to delete this session? (y/N): ")
	var response string
	fmt.Scanln(&response)

	if response != "y" && response != "Y" {
		fmt.Println("Deletion cancelled.")
		return nil
	}

	if err := manager.DeleteSession(sessionID); err != nil {
		return fmt.Errorf("failed to delete session: %w", err)
	}

	fmt.Printf("Session %s deleted successfully.\n", sessionID)
	return nil
}<|MERGE_RESOLUTION|>--- conflicted
+++ resolved
@@ -417,22 +417,6 @@
 				if err != nil {
 					return fmt.Errorf("failed to get latest session: %w", err)
 				}
-<<<<<<< HEAD
-				if chatStore == nil {
-					// No sessions exist, create a new one
-					meta := sessions.Metadata{
-						ProviderID:              opt.ProviderID,
-						ModelID:                 opt.ModelID,
-						ContextPercentRemaining: 100.0, // New session starts with 100% context remaining
-					}
-					chatStore, err = sessionManager.NewSession(meta)
-					if err != nil {
-						return fmt.Errorf("failed to create new session: %w", err)
-					}
-					klog.Infof("Created new session: %s\n", chatStore.(*sessions.Session).ID)
-				}
-=======
->>>>>>> 4db785df
 			} else {
 				sessionID = opt.ResumeSession
 				chatStore, err = sessionManager.FindSessionByID(sessionID)

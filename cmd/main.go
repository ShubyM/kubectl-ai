--- conflicted
+++ resolved
@@ -181,14 +181,10 @@
 
 	// Session management options
 	o.ResumeSession = ""
-	o.NewSession = false
+	o.ResumeSession = ""
 	o.ListSessions = false
 	o.DeleteSession = ""
-<<<<<<< HEAD
-	o.SessionBackend = ""
-=======
 	o.SessionBackend = "memory"
->>>>>>> 002c25a8
 
 	// By default, hide tool outputs
 	o.ShowToolOutput = false
@@ -338,7 +334,6 @@
 	f.StringVar(&opt.SandboxImage, "sandbox-image", opt.SandboxImage, "container image to use for the sandbox")
 
 	f.StringVar(&opt.ResumeSession, "resume-session", opt.ResumeSession, "ID of session to resume (use 'latest' for the most recent session)")
-	f.BoolVar(&opt.NewSession, "new-session", opt.NewSession, "create a new session")
 	f.BoolVar(&opt.ListSessions, "list-sessions", opt.ListSessions, "list all available sessions")
 	f.StringVar(&opt.DeleteSession, "delete-session", opt.DeleteSession, "delete a session by ID")
 	f.StringVar(&opt.SessionBackend, "session-backend", opt.SessionBackend,
@@ -405,64 +400,6 @@
 		return fmt.Errorf("creating llm client: %w", err)
 	}
 	defer llmClient.Close()
-
-	// Initialize session management
-	var session *api.Session
-	var sessionManager *sessions.SessionManager
-
-	if opt.NewSession || opt.ResumeSession != "" {
-		sessionManager, err = sessions.NewSessionManager(opt.SessionBackend)
-		if err != nil {
-			return fmt.Errorf("failed to create session manager: %w", err)
-		}
-
-		if opt.NewSession {
-			meta := sessions.Metadata{
-				ProviderID: opt.ProviderID,
-				ModelID:    opt.ModelID,
-			}
-			session, err = sessionManager.NewSession(meta)
-			if err != nil {
-				return fmt.Errorf("failed to create a new session: %w", err)
-			}
-			klog.Infof("Created new session: %s\n", session.ID)
-		} else {
-			if opt.ResumeSession == "" || opt.ResumeSession == "latest" {
-				session, err = sessionManager.GetLatestSession()
-				if err != nil {
-					return fmt.Errorf("failed to get latest session: %w", err)
-				}
-				if session == nil {
-					meta := sessions.Metadata{
-						ProviderID: opt.ProviderID,
-						ModelID:    opt.ModelID,
-					}
-					session, err = sessionManager.NewSession(meta)
-					if err != nil {
-						return fmt.Errorf("failed to create new session: %w", err)
-					}
-					klog.Infof("No previous session found. Created new session: %s\n", session.ID)
-				}
-			} else {
-				sessionID := opt.ResumeSession
-				session, err = sessionManager.FindSessionByID(sessionID)
-				if err != nil {
-					return fmt.Errorf("session %s not found: %w", sessionID, err)
-				}
-			}
-
-			if session != nil {
-				if err := sessionManager.UpdateLastAccessed(session); err != nil {
-					klog.Warningf("Failed to update session last accessed time: %v", err)
-				}
-			}
-		}
-	}
-
-	var chatStore api.ChatMessageStore
-	if session != nil {
-		chatStore = session.ChatMessageStore
-	}
 
 	var recorder journal.Recorder
 	if opt.TracePath != "" {
@@ -479,56 +416,112 @@
 		defer recorder.Close()
 	}
 
-	k8sAgent := &agent.Agent{
-		Model:              opt.ModelID,
-		Provider:           opt.ProviderID,
-		Kubeconfig:         opt.KubeConfigPath,
-		LLM:                llmClient,
-		MaxIterations:      opt.MaxIterations,
-		PromptTemplateFile: opt.PromptTemplateFilePath,
-		ExtraPromptPaths:   opt.ExtraPromptPaths,
-		Tools:              tools.Default(),
-		Recorder:           recorder,
-		RemoveWorkDir:      opt.RemoveWorkDir,
-		SkipPermissions:    opt.SkipPermissions,
-		EnableToolUseShim:  opt.EnableToolUseShim,
-		MCPClientEnabled:   opt.MCPClient,
-		RunOnce:            opt.Quiet,
-		InitialQuery:       queryFromCmd,
-		ChatMessageStore:   chatStore,
-		Sandbox:            opt.Sandbox,
-		SandboxImage:       opt.SandboxImage,
-		Session:            session,
-		SessionBackend:     opt.SessionBackend,
-	}
-
-	err = k8sAgent.Init(ctx)
-	if err != nil {
-		return fmt.Errorf("starting k8s agent: %w", err)
-	}
-	defer k8sAgent.Close()
+	// Initialize session management
+	var session *api.Session
+	var sessionStore *sessions.SessionManager
+
+	sessionStore, err = sessions.NewSessionManager(opt.SessionBackend)
+	if err != nil {
+		return fmt.Errorf("failed to create session manager: %w", err)
+	}
+
+	// Build factory for new agents
+	factory := func() *agent.Agent {
+		return &agent.Agent{
+			Model:              opt.ModelID,
+			Provider:           opt.ProviderID,
+			Kubeconfig:         opt.KubeConfigPath,
+			LLM:                llmClient,
+			MaxIterations:      opt.MaxIterations,
+			PromptTemplateFile: opt.PromptTemplateFilePath,
+			ExtraPromptPaths:   opt.ExtraPromptPaths,
+			Tools:              tools.Default(),
+			Recorder:           recorder,
+			RemoveWorkDir:      opt.RemoveWorkDir,
+			SkipPermissions:    opt.SkipPermissions,
+			EnableToolUseShim:  opt.EnableToolUseShim,
+			MCPClientEnabled:   opt.MCPClient,
+			Sandbox:            opt.Sandbox,
+			SandboxImage:       opt.SandboxImage,
+			SessionBackend:     opt.SessionBackend,
+		}
+	}
+
+	sessionMgr := agent.NewSessionManager(factory, sessionStore)
+
+	// Register cleanup for all sessions
+	// We should ensure we close the session manager on exit
+	defer sessionMgr.Close()
+
+	if opt.ResumeSession != "" {
+		if opt.ResumeSession == "latest" {
+			session, err = sessionStore.GetLatestSession()
+			if err != nil {
+				return fmt.Errorf("failed to get latest session: %w", err)
+			}
+			if session == nil {
+				// No latest session found, create a new one
+				klog.Info("No previous session found to resume. Creating new session.")
+			}
+		} else {
+			session, err = sessionStore.FindSessionByID(opt.ResumeSession)
+			if err != nil {
+				return fmt.Errorf("session %s not found: %w", opt.ResumeSession, err)
+			}
+		}
+	}
+
+	var defaultAgent *agent.Agent
+
+	// If no session loaded (or resume failed/not requested), create a new one
+	if session == nil {
+		defaultAgent, err = sessionMgr.CreateSession(ctx)
+		if err != nil {
+			return fmt.Errorf("failed to create a new session: %w", err)
+		}
+		session = defaultAgent.Session
+		klog.Infof("Created new session: %s\n", session.ID)
+	} else {
+		// Update last accessed for resumed session
+		if err := sessionStore.UpdateLastAccessed(session); err != nil {
+			klog.Warningf("Failed to update session last accessed time: %v", err)
+		}
+		klog.Infof("Resuming session: %s\n", session.ID)
+		
+		defaultAgent, err = sessionMgr.GetAgent(ctx, session.ID)
+		if err != nil {
+			return fmt.Errorf("failed to get agent for session: %w", err)
+		}
+	}
+
+	// Configure default agent for CLI usage
+	defaultAgent.RunOnce = opt.Quiet
+	defaultAgent.InitialQuery = queryFromCmd
+	// ChatMessageStore is already set by SessionManager/Agent.Init
+
+	// We don't need to call Init again, SessionManager did it.
 
 	var userInterface ui.UI
 	switch opt.UIType {
 	case ui.UITypeTerminal:
 		// since stdin is already consumed, we use TTY for taking input from user
 		useTTYForInput := hasInputData
-		userInterface, err = ui.NewTerminalUI(k8sAgent, useTTYForInput, opt.ShowToolOutput, recorder)
+		userInterface, err = ui.NewTerminalUI(defaultAgent, useTTYForInput, opt.ShowToolOutput, recorder)
 		if err != nil {
 			return fmt.Errorf("creating terminal UI: %w", err)
 		}
 	case ui.UITypeWeb:
-		userInterface, err = html.NewHTMLUserInterface(k8sAgent, opt.UIListenAddress, recorder)
+		userInterface, err = html.NewHTMLUserInterface(sessionMgr, opt.UIListenAddress, recorder)
 		if err != nil {
 			return fmt.Errorf("creating web UI: %w", err)
 		}
 	case ui.UITypeTUI:
-		userInterface = ui.NewTUI(k8sAgent)
+		userInterface = ui.NewTUI(defaultAgent)
 	default:
 		return fmt.Errorf("ui-type mode %q is not known", opt.UIType)
 	}
 
-	return repl(ctx, queryFromCmd, userInterface, k8sAgent)
+	return repl(ctx, queryFromCmd, userInterface, defaultAgent)
 }
 
 func handleCustomTools(toolConfigPaths []string) error {

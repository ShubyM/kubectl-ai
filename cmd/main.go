// Copyright 2025 Google LLC
//
// Licensed under the Apache License, Version 2.0 (the "License");
// you may not use this file except in compliance with the License.
// You may obtain a copy of the License at
//
//      http://www.apache.org/licenses/LICENSE-2.0
//
// Unless required by applicable law or agreed to in writing, software
// distributed under the License is distributed on an "AS IS" BASIS,
// WITHOUT WARRANTIES OR CONDITIONS OF ANY KIND, either express or implied.
// See the License for the specific language governing permissions and
// limitations under the License.

package main

import (
	"bufio"
	"bytes"
	"context"
	"errors"
	"flag"
	"fmt"
	"io"
	"log"
	"os"
	"os/signal"
	"path/filepath"
	"slices"
	"strings"
	"syscall"

	"github.com/GoogleCloudPlatform/kubectl-ai/gollm"
	"github.com/GoogleCloudPlatform/kubectl-ai/pkg/agent"
	"github.com/GoogleCloudPlatform/kubectl-ai/pkg/api"
	"github.com/GoogleCloudPlatform/kubectl-ai/pkg/journal"
	"github.com/GoogleCloudPlatform/kubectl-ai/pkg/sessions"
	"github.com/GoogleCloudPlatform/kubectl-ai/pkg/tools"
	"github.com/GoogleCloudPlatform/kubectl-ai/pkg/ui"
	"github.com/GoogleCloudPlatform/kubectl-ai/pkg/ui/html"
	"github.com/spf13/cobra"
	"github.com/spf13/pflag"

	"k8s.io/klog/v2"
	"sigs.k8s.io/yaml"
)

// Using the defaults from goreleaser as per https://goreleaser.com/cookbooks/using-main.version/
var (
	version = "dev"
	commit  = "none"
	date    = "unknown"
)

func BuildRootCommand(opt *Options) (*cobra.Command, error) {
	rootCmd := &cobra.Command{
		Use:   "kubectl-ai",
		Short: "A CLI tool to interact with Kubernetes using natural language",
		Long:  "kubectl-ai is a command-line tool that allows you to interact with your Kubernetes cluster using natural language queries. It leverages large language models to understand your intent and translate it into kubectl",
		Args:  cobra.MaximumNArgs(1), // Only one positional arg is allowed.
		RunE: func(cmd *cobra.Command, args []string) error {
			return RunRootCommand(cmd.Context(), *opt, args)
		},
	}

	rootCmd.AddCommand(&cobra.Command{
		Use:   "version",
		Short: "Print the version number of kubectl-ai",
		Run: func(cmd *cobra.Command, args []string) {
			fmt.Printf("version: %s\ncommit: %s\ndate: %s\n", version, commit, date)
			os.Exit(0)
		},
	})

	if err := opt.bindCLIFlags(rootCmd.Flags()); err != nil {
		return nil, err
	}
	return rootCmd, nil
}

type Options struct {
	ProviderID string `json:"llmProvider,omitempty"`
	ModelID    string `json:"model,omitempty"`
	// SkipPermissions is a flag to skip asking for confirmation before executing kubectl commands
	// that modifies resources in the cluster.
	SkipPermissions bool `json:"skipPermissions,omitempty"`
	// EnableToolUseShim is a flag to enable tool use shim.
	// TODO(droot): figure out a better way to discover if the model supports tool use
	// and set this automatically.
	EnableToolUseShim bool `json:"enableToolUseShim,omitempty"`
	// Quiet flag indicates if the agent should run in non-interactive mode.
	// It requires a query to be provided as a positional argument.
	Quiet     bool `json:"quiet,omitempty"`
	MCPServer bool `json:"mcpServer,omitempty"`
	MCPClient bool `json:"mcpClient,omitempty"`
	// ExternalTools enables discovery and exposure of external MCP tools (only works with --mcp-server)
	ExternalTools bool `json:"externalTools,omitempty"`
	MaxIterations int  `json:"maxIterations,omitempty"`
	// MCPServerMode is the mode of the MCP server. only works with --mcp-server.
	MCPServerMode string `json:"mcpServerMode,omitempty"`
	// Set the HTTP endpoint port for the MCP server when using HTTP transports like streamable-http.
	HTTPPort int `json:"httpPort,omitempty"`
	// KubeConfigPath is the path to the kubeconfig file.
	// If not provided, the default kubeconfig path will be used.
	KubeConfigPath string `json:"kubeConfigPath,omitempty"`

	PromptTemplateFilePath string   `json:"promptTemplateFilePath,omitempty"`
	ExtraPromptPaths       []string `json:"extraPromptPaths,omitempty"`
	TracePath              string   `json:"tracePath,omitempty"`
	RemoveWorkDir          bool     `json:"removeWorkDir,omitempty"`
	ToolConfigPaths        []string `json:"toolConfigPaths,omitempty"`

	// UIType is the type of user interface to use.
	UIType ui.Type `json:"uiType,omitempty"`
	// UIListenAddress is the address to listen for the web UI.
	UIListenAddress string `json:"uiListenAddress,omitempty"`

	// SkipVerifySSL is a flag to skip verifying the SSL certificate of the LLM provider.
	SkipVerifySSL bool `json:"skipVerifySSL,omitempty"`

	// Session management options
	ResumeSession  string `json:"resumeSession,omitempty"`
	NewSession     bool   `json:"newSession,omitempty"`
	ListSessions   bool   `json:"listSessions,omitempty"`
	DeleteSession  string `json:"deleteSession,omitempty"`
	SessionBackend string `json:"sessionBackend,omitempty"`

	// ShowToolOutput is a flag to disable truncation of tool output in the terminal UI.
	ShowToolOutput bool `json:"showToolOutput,omitempty"`

	// Sandbox enables execution of tools in a sandbox environment.
	// Supported values: "k8s", "seatbelt".
	// If empty, tools are executed locally.
	Sandbox string `json:"sandbox,omitempty"`

	// SandboxImage is the container image to use for the sandbox
	SandboxImage string `json:"sandboxImage,omitempty"`
}

var defaultToolConfigPaths = []string{
	filepath.Join("{CONFIG}", "kubectl-ai", "tools.yaml"),
	filepath.Join("{HOME}", ".config", "kubectl-ai", "tools.yaml"),
}

var defaultConfigPaths = []string{
	filepath.Join("{CONFIG}", "kubectl-ai", "config.yaml"),
	filepath.Join("{HOME}", ".config", "kubectl-ai", "config.yaml"),
}

func (o *Options) InitDefaults() {
	o.ProviderID = "gemini"
	o.ModelID = "gemini-2.5-pro"
	// by default, confirm before executing kubectl commands that modify resources in the cluster.
	o.SkipPermissions = false
	o.MCPServer = false
	o.MCPClient = false
	// by default, external tools are disabled (only works with --mcp-server)
	o.ExternalTools = false
	// We now default to our strongest model (gemini-2.5-pro-exp-03-25) which supports tool use natively.
	// so we don't need shim.
	o.EnableToolUseShim = false
	o.Quiet = false
	o.MCPServer = false
	o.MaxIterations = 20
	o.KubeConfigPath = ""
	o.PromptTemplateFilePath = ""
	o.ExtraPromptPaths = []string{}
	o.TracePath = filepath.Join(os.TempDir(), "kubectl-ai-trace.txt")
	o.RemoveWorkDir = false
	o.ToolConfigPaths = defaultToolConfigPaths
	// Default to terminal UI
	o.UIType = ui.UITypeTerminal
	// Default UI listen address for HTML UI
	o.UIListenAddress = "localhost:8888"
	// Default to not skipping SSL verification
	o.SkipVerifySSL = false
	// Default MCP server mode is stdio
	o.MCPServerMode = "stdio"
	// Default port for HTTP endpoint when using streamable-http mode
	o.HTTPPort = 9080

	// Session management options
	o.ResumeSession = ""
	o.ListSessions = false
	o.DeleteSession = ""
	o.SessionBackend = "memory"

	// By default, hide tool outputs
	o.ShowToolOutput = false

	o.Sandbox = ""
	o.SandboxImage = "bitnami/kubectl:latest"
}

func (o *Options) LoadConfiguration(b []byte) error {
	if err := yaml.Unmarshal(b, &o); err != nil {
		return fmt.Errorf("parsing configuration: %w", err)
	}
	return nil
}

func (o *Options) LoadConfigurationFile() error {
	configPaths := defaultConfigPaths
	for _, configPath := range configPaths {
		pathWithPlaceholdersExpanded := configPath

		if strings.Contains(pathWithPlaceholdersExpanded, "{CONFIG}") {
			configDir, err := os.UserConfigDir()
			if err != nil {
				return fmt.Errorf("getting user config directory (for config file path %q): %w", configPath, err)
			}
			pathWithPlaceholdersExpanded = strings.ReplaceAll(pathWithPlaceholdersExpanded, "{CONFIG}", configDir)
		}

		if strings.Contains(pathWithPlaceholdersExpanded, "{HOME}") {
			homeDir, err := os.UserHomeDir()
			if err != nil {
				return fmt.Errorf("getting user home directory (for config file path %q): %w", configPath, err)
			}
			pathWithPlaceholdersExpanded = strings.ReplaceAll(pathWithPlaceholdersExpanded, "{HOME}", homeDir)
		}

		configPath = filepath.Clean(pathWithPlaceholdersExpanded)
		configBytes, err := os.ReadFile(configPath)
		if err != nil {
			if os.IsNotExist(err) {
				// ignore missing config files, they are optional
			} else {
				fmt.Fprintf(os.Stderr, "warning: could not load defaults from %q: %v\n", configPath, err)
			}
		} else if len(configBytes) > 0 {
			if err := o.LoadConfiguration(configBytes); err != nil {
				fmt.Fprintf(os.Stderr, "warning: error loading configuration from %q: %v\n", configPath, err)
			}
		}
	}
	return nil
}

func main() {
	ctx, cancel := signal.NotifyContext(context.Background(), syscall.SIGINT, syscall.SIGTERM)
	defer cancel()

	go func() {
		<-ctx.Done()
		// restore default behavior for a second signal
		signal.Stop(make(chan os.Signal))
		cancel()
		klog.Flush()
		fmt.Fprintf(os.Stderr, "\nReceived signal, shutting down gracefully... (press Ctrl+C again to force)\n")
	}()

	if err := run(ctx); err != nil {
		// Don't print error if it's a context cancellation
		if !errors.Is(err, context.Canceled) {
			fmt.Fprintln(os.Stderr, err)
		}
		// Exit with non-zero status code on error, unless it's a graceful shutdown.
		if errors.Is(err, context.Canceled) {
			os.Exit(0)
		}
		os.Exit(1)
	}
}

func run(ctx context.Context) error {
	// klog setup must happen before Cobra parses any flags

	// add commandline flags for logging
	klogFlags := flag.NewFlagSet("klog", flag.ExitOnError)
	klog.InitFlags(klogFlags)

	klogFlags.Set("logtostderr", "false")
	klogFlags.Set("log_file", filepath.Join(os.TempDir(), "kubectl-ai.log"))

	defer klog.Flush()

	var opt Options

	opt.InitDefaults()

	// load YAML config values
	if err := opt.LoadConfigurationFile(); err != nil {
		return fmt.Errorf("failed to load config file: %w", err)
	}

	rootCmd, err := BuildRootCommand(&opt)
	if err != nil {
		return err
	}

	// cobra has to know that we pass pass flags with flag lib, otherwise it creates conflict with flags.parse() method
	// We add just the klog flags we want, not all the klog flags (there are a lot, most of them are very niche)
	rootCmd.PersistentFlags().AddGoFlag(klogFlags.Lookup("v"))
	rootCmd.PersistentFlags().AddGoFlag(klogFlags.Lookup("alsologtostderr"))

	// do this early, before the third-party code logs anything.
	redirectStdLogToKlog()

	if err := rootCmd.ExecuteContext(ctx); err != nil {
		return err
	}

	return nil
}

func (opt *Options) bindCLIFlags(f *pflag.FlagSet) error {
	f.IntVar(&opt.MaxIterations, "max-iterations", opt.MaxIterations, "maximum number of iterations agent will try before giving up")
	f.StringVar(&opt.KubeConfigPath, "kubeconfig", opt.KubeConfigPath, "path to kubeconfig file")
	f.StringVar(&opt.PromptTemplateFilePath, "prompt-template-file-path", opt.PromptTemplateFilePath, "path to custom prompt template file")
	f.StringArrayVar(&opt.ExtraPromptPaths, "extra-prompt-paths", opt.ExtraPromptPaths, "extra prompt template paths")
	f.StringVar(&opt.TracePath, "trace-path", opt.TracePath, "path to the trace file")
	f.BoolVar(&opt.RemoveWorkDir, "remove-workdir", opt.RemoveWorkDir, "remove the temporary working directory after execution")

	f.StringVar(&opt.ProviderID, "llm-provider", opt.ProviderID, "language model provider")
	f.StringVar(&opt.ModelID, "model", opt.ModelID, "language model e.g. gemini-2.0-flash-thinking-exp-01-21, gemini-2.0-flash")
	f.BoolVar(&opt.SkipPermissions, "skip-permissions", opt.SkipPermissions, "(dangerous) skip asking for confirmation before executing kubectl commands that modify resources")
	f.BoolVar(&opt.MCPServer, "mcp-server", opt.MCPServer, "run in MCP server mode")
	f.BoolVar(&opt.ExternalTools, "external-tools", opt.ExternalTools, "in MCP server mode, discover and expose external MCP tools")
	f.StringArrayVar(&opt.ToolConfigPaths, "custom-tools-config", opt.ToolConfigPaths, "path to custom tools config file or directory")
	f.BoolVar(&opt.MCPClient, "mcp-client", opt.MCPClient, "enable MCP client mode to connect to external MCP servers")
	f.StringVar(&opt.MCPServerMode, "mcp-server-mode", opt.MCPServerMode, "mode of the MCP server. Supported values: stdio, streamable-http")
	f.IntVar(&opt.HTTPPort, "http-port", opt.HTTPPort, "port for the HTTP endpoint in MCP server mode (used with --mcp-server when --mcp-server-mode is streamable-http)")
	f.BoolVar(&opt.EnableToolUseShim, "enable-tool-use-shim", opt.EnableToolUseShim, "enable tool use shim")
	f.BoolVar(&opt.Quiet, "quiet", opt.Quiet, "run in non-interactive mode, requires a query to be provided as a positional argument")

	f.Var(&opt.UIType, "ui-type", "user interface type to use. Supported values: terminal, web, tui.")
	f.StringVar(&opt.UIListenAddress, "ui-listen-address", opt.UIListenAddress, "address to listen for the HTML UI.")
	f.BoolVar(&opt.SkipVerifySSL, "skip-verify-ssl", opt.SkipVerifySSL, "skip verifying the SSL certificate of the LLM provider")
	f.BoolVar(&opt.ShowToolOutput, "show-tool-output", opt.ShowToolOutput, "show tool output in the terminal UI")

	f.StringVar(&opt.Sandbox, "sandbox", opt.Sandbox, "execute tools in a sandbox environment (k8s, seatbelt)")
	f.StringVar(&opt.SandboxImage, "sandbox-image", opt.SandboxImage, "container image to use for the sandbox")

	f.StringVar(&opt.ResumeSession, "resume-session", opt.ResumeSession, "ID of session to resume (use 'latest' for the most recent session)")
	f.BoolVar(&opt.ListSessions, "list-sessions", opt.ListSessions, "list all available sessions")
	f.StringVar(&opt.DeleteSession, "delete-session", opt.DeleteSession, "delete a session by ID")
	f.StringVar(&opt.SessionBackend, "session-backend", opt.SessionBackend,
		"session backend to use (memory or filesystem)")

	return nil
}

func RunRootCommand(ctx context.Context, opt Options, args []string) error {
	var err error

	// Automatically upgrade backend to filesystem if session persistence flags are requested explicitly.
	if (opt.NewSession || opt.ResumeSession != "" || opt.ListSessions || opt.DeleteSession != "") && opt.SessionBackend == "memory" {
		klog.Infof("Upgrading session-backend to 'filesystem' based on provided flags")
		opt.SessionBackend = "filesystem"
	}

	// Validate flag combinations
	if opt.ExternalTools && !opt.MCPServer {
		return fmt.Errorf("--external-tools can only be used with --mcp-server")
	}

	// resolve kubeconfig path with priority: flag/env > KUBECONFIG > default path
	if err = resolveKubeConfigPath(&opt); err != nil {
		return fmt.Errorf("failed to resolve kubeconfig path: %w", err)
	}

	if opt.MCPServer {
		if err = startMCPServer(ctx, opt); err != nil {
			return fmt.Errorf("failed to start MCP server: %w", err)
		}
		return nil // MCP server mode blocks, so we return here
	}

	if opt.ListSessions {
		return handleListSessions(opt)
	}

	if opt.DeleteSession != "" {
		return handleDeleteSession(opt)
	}

	if err := handleCustomTools(opt.ToolConfigPaths); err != nil {
		return fmt.Errorf("failed to process custom tools: %w", err)
	}

	// After reading stdin, it is consumed
	var hasInputData bool
	hasInputData, err = hasStdInData()
	if err != nil {
		return fmt.Errorf("failed to check if stdin has data: %w", err)
	}

	// Handles positional args or stdin
	var queryFromCmd string
	queryFromCmd, err = resolveQueryInput(hasInputData, args)
	if err != nil {
		return fmt.Errorf("failed to resolve query input %w", err)
	}

	klog.Info("Application started", "pid", os.Getpid())

	var recorder journal.Recorder
	if opt.TracePath != "" {
		var fileRecorder journal.Recorder
		fileRecorder, err = journal.NewFileRecorder(opt.TracePath)
		if err != nil {
			return fmt.Errorf("creating trace recorder: %w", err)
		}
		defer fileRecorder.Close()
		recorder = fileRecorder
	} else {
		// Ensure we always have a recorder, to avoid nil checks
		recorder = &journal.LogRecorder{}
		defer recorder.Close()
	}

	// Initialize session management
	var session *api.Session
	var sessionStore *sessions.SessionManager

	sessionStore, err = sessions.NewSessionManager(opt.SessionBackend)
	if err != nil {
		return fmt.Errorf("failed to create session manager: %w", err)
	}

	// Build factory for new agents
	factory := func(ctx context.Context) (*agent.Agent, error) {
		var client gollm.Client
		var err error
		if opt.SkipVerifySSL {
			client, err = gollm.NewClient(ctx, opt.ProviderID, gollm.WithSkipVerifySSL())
		} else {
			client, err = gollm.NewClient(ctx, opt.ProviderID)
		}
		if err != nil {
			return nil, fmt.Errorf("creating llm client: %w", err)
		}

		return &agent.Agent{
			Model:              opt.ModelID,
			Provider:           opt.ProviderID,
			Kubeconfig:         opt.KubeConfigPath,
			LLM:                client,
			MaxIterations:      opt.MaxIterations,
			PromptTemplateFile: opt.PromptTemplateFilePath,
			ExtraPromptPaths:   opt.ExtraPromptPaths,
			Tools:              tools.Default(),
			Recorder:           recorder,
			RemoveWorkDir:      opt.RemoveWorkDir,
			SkipPermissions:    opt.SkipPermissions,
			EnableToolUseShim:  opt.EnableToolUseShim,
			MCPClientEnabled:   opt.MCPClient,
			Sandbox:            opt.Sandbox,
			SandboxImage:       opt.SandboxImage,
			SessionBackend:     opt.SessionBackend,
			RunOnce:            opt.Quiet,
			InitialQuery:       queryFromCmd,
		}, nil
	}

	sessionMgr := agent.NewManager(factory, sessionStore)

	// Register cleanup for all sessions
	defer sessionMgr.Close()

	if opt.ResumeSession != "" {
		if opt.ResumeSession == "latest" {
			session, err = sessionStore.GetLatestSession()
			if err != nil {
				return fmt.Errorf("failed to get latest session: %w", err)
			}
<<<<<<< HEAD
			if session == nil {
				// No latest session found, create a new one
				klog.Info("No previous session found to resume. Creating new session.")
=======
			if opt.SessionBackend == "filesystem" {
				klog.Infof("Created new session: %s\n", session.ID)
			}
		} else {
			if opt.ResumeSession == "" || opt.ResumeSession == "latest" {
				session, err = sessionManager.GetLatestSession()
				if err != nil {
					return fmt.Errorf("failed to get latest session: %w", err)
				}
				if session == nil {
					meta := sessions.Metadata{
						ProviderID: opt.ProviderID,
						ModelID:    opt.ModelID,
					}
					session, err = sessionManager.NewSession(meta)
					if err != nil {
						return fmt.Errorf("failed to create new session: %w", err)
					}
					if opt.SessionBackend == "filesystem" {
						klog.Infof("No previous session found. Created new session: %s\n", session.ID)
					}
				}
			} else {
				sessionID := opt.ResumeSession
				session, err = sessionManager.FindSessionByID(sessionID)
				if err != nil {
					return fmt.Errorf("session %s not found: %w", sessionID, err)
				}
>>>>>>> f3eb44ab
			}
		} else {
			session, err = sessionStore.FindSessionByID(opt.ResumeSession)
			if err != nil {
				return fmt.Errorf("session %s not found: %w", opt.ResumeSession, err)
			}
		}
	}

	var defaultAgent *agent.Agent

	// If no session loaded (or resume failed/not requested), create a new one
	if session == nil {
		defaultAgent, err = sessionMgr.CreateSession(ctx)
		if err != nil {
			return fmt.Errorf("failed to create a new session: %w", err)
		}
		session = defaultAgent.Session
		klog.Infof("Created new session: %s\n", session.ID)
	} else {
		// Update last accessed for resumed session
		if err := sessionStore.UpdateLastAccessed(session); err != nil {
			klog.Warningf("Failed to update session last accessed time: %v", err)
		}
		klog.Infof("Resuming session: %s\n", session.ID)

		defaultAgent, err = sessionMgr.GetAgent(ctx, session.ID)
		if err != nil {
			return fmt.Errorf("failed to get agent for session: %w", err)
		}
	}

	var userInterface ui.UI
	switch opt.UIType {
	case ui.UITypeTerminal:
		// since stdin is already consumed, we use TTY for taking input from user
		useTTYForInput := hasInputData
		userInterface, err = ui.NewTerminalUI(defaultAgent, useTTYForInput, opt.ShowToolOutput, recorder)
		if err != nil {
			return fmt.Errorf("creating terminal UI: %w", err)
		}
	case ui.UITypeWeb:
		userInterface, err = html.NewHTMLUserInterface(sessionMgr, opt.UIListenAddress, recorder)
		if err != nil {
			return fmt.Errorf("creating web UI: %w", err)
		}
	case ui.UITypeTUI:
		userInterface = ui.NewTUI(defaultAgent)
	default:
		return fmt.Errorf("ui-type mode %q is not known", opt.UIType)
	}

	err = userInterface.Run(ctx)
	if err != nil && !errors.Is(err, context.Canceled) {
		return fmt.Errorf("running UI: %w", err)
	}

	return nil
}

func handleCustomTools(toolConfigPaths []string) error {
	// resolve tool config paths, and then load and register custom tools from config files and dirs
	for _, path := range toolConfigPaths {
		pathWithPlaceholdersExpanded := path

		if strings.Contains(pathWithPlaceholdersExpanded, "{CONFIG}") {
			configDir, err := os.UserConfigDir()
			if err != nil {
				klog.Warningf("Failed to get user config directory for tools path %q: %v", path, err)
				continue
			}
			pathWithPlaceholdersExpanded = strings.ReplaceAll(pathWithPlaceholdersExpanded, "{CONFIG}", configDir)
		}

		if strings.Contains(pathWithPlaceholdersExpanded, "{HOME}") {
			homeDir, err := os.UserHomeDir()
			if err != nil {
				klog.Warningf("Failed to get user home directory for tools path %q: %v", path, err)
				continue
			}
			pathWithPlaceholdersExpanded = strings.ReplaceAll(pathWithPlaceholdersExpanded, "{HOME}", homeDir)
		}

		cleanedPath := filepath.Clean(pathWithPlaceholdersExpanded)

		klog.Infof("Attempting to load custom tools from processed path: %q (original value from config: %q)", cleanedPath, path)

		if err := tools.LoadAndRegisterCustomTools(cleanedPath); err != nil {
			if errors.Is(err, os.ErrNotExist) && !slices.Contains(defaultToolConfigPaths, path) {
				// user specified a directory that does not exist, we must error out
				return fmt.Errorf("custom tools directory not found (original value: %q, processed path: %q)", path, cleanedPath)
			} else {
				klog.Warningf("Failed to load or register custom tools (original value: %q, processed path: %q): %v", path, cleanedPath, err)
			}
		}
	}
	return nil
}

// Redirect standard log output to our custom klog writer
// This is primarily to suppress warning messages from
// genai library https://github.com/googleapis/go-genai/blob/6ac4afc0168762dc3b7a4d940fc463cc1854f366/types.go#L1633
func redirectStdLogToKlog() {
	log.SetOutput(klogWriter{})

	// Disable standard log's prefixes (date, time, file info)
	// because klog will add its own more detailed prefix.
	log.SetFlags(0)
}

// Define a custom writer that forwards messages to klog.Warning
type klogWriter struct{}

func (writer klogWriter) Write(data []byte) (n int, err error) {
	// We trim the trailing newline because klog adds its own.
	message := string(bytes.TrimSuffix(data, []byte("\n")))
	klog.Warning(message)
	return len(data), nil
}

func hasStdInData() (bool, error) {
	hasData := false

	stat, err := os.Stdin.Stat()
	if err != nil {
		return hasData, fmt.Errorf("checking stdin: %w", err)
	}
	hasData = (stat.Mode() & os.ModeCharDevice) == 0

	return hasData, nil
}

// resolveQueryInput determines the query input from positional args and/or stdin.
// It supports:
// - 1 positional arg only -> kubectl-ai "get pods"
// - stdin only -> echo "get pods" | kubectl-ai
// - 1 positional arg + stdin (combined) -> kubectl-ai get <<< "pods" or kubectl-ai "get" <<< "pods"
// As default no positional arg nor stdin
func resolveQueryInput(hasStdInData bool, args []string) (string, error) {
	switch {
	case len(args) == 1 && !hasStdInData:
		// Use argument directly
		return args[0], nil

	case len(args) == 1 && hasStdInData:
		// Combine arg + stdin
		var b strings.Builder
		b.WriteString(args[0])
		b.WriteString("\n")

		scanner := bufio.NewScanner(os.Stdin)
		for scanner.Scan() {
			b.WriteString(scanner.Text())
			b.WriteString("\n")
		}
		if err := scanner.Err(); err != nil {
			return "", fmt.Errorf("reading stdin: %w", err)
		}
		query := strings.TrimSpace(b.String())
		if query == "" {
			return "", fmt.Errorf("no query provided from stdin")
		}
		return query, nil

	case len(args) == 0 && hasStdInData:
		// Read stdin only
		b, err := io.ReadAll(os.Stdin)
		if err != nil {
			return "", fmt.Errorf("reading stdin: %w", err)
		}
		query := strings.TrimSpace(string(b))
		if query == "" {
			return "", fmt.Errorf("no query provided from stdin")
		}
		return query, nil

	default:
		// Case: No input at all — return empty string, no error
		return "", nil
	}
}

func resolveKubeConfigPath(opt *Options) error {
	switch {
	case opt.KubeConfigPath != "":
		// Already set from flag or viper env
	case os.Getenv("KUBECONFIG") != "":
		opt.KubeConfigPath = os.Getenv("KUBECONFIG")
	default:
		home, err := os.UserHomeDir()
		if err != nil {
			return fmt.Errorf("failed to get user home directory: %w", err)
		}
		defaultPath := filepath.Join(home, ".kube", "config")
		// Only use the default path if it exists
		if _, err := os.Stat(defaultPath); err == nil {
			opt.KubeConfigPath = defaultPath
		}
	}

	// We resolve the kubeconfig path to an absolute path, so we can run kubectl from any working directory.
	if opt.KubeConfigPath != "" {
		p, err := filepath.Abs(opt.KubeConfigPath)
		if err != nil {
			return fmt.Errorf("failed to get absolute path for kubeconfig file %q: %w", opt.KubeConfigPath, err)
		}
		opt.KubeConfigPath = p
	}

	return nil
}

func startMCPServer(ctx context.Context, opt Options) error {
	workDir := filepath.Join(os.TempDir(), "kubectl-ai-mcp")
	if err := os.MkdirAll(workDir, 0o755); err != nil {
		return fmt.Errorf("error creating work directory: %w", err)
	}
	mcpServer, err := newKubectlMCPServer(ctx, opt.KubeConfigPath, tools.Default(), workDir, opt.ExternalTools, opt.MCPServerMode, opt.HTTPPort)
	if err != nil {
		return fmt.Errorf("creating mcp server: %w", err)
	}
	return mcpServer.Serve(ctx)
}

// handleListSessions lists all available sessions with their metadata.
func handleListSessions(opt Options) error {
	manager, err := sessions.NewSessionManager(opt.SessionBackend)
	if err != nil {
		return fmt.Errorf("failed to create session manager: %w", err)
	}

	sessionList, err := manager.ListSessions()
	if err != nil {
		return fmt.Errorf("failed to list sessions: %w", err)
	}

	if len(sessionList) == 0 {
		fmt.Println("No sessions found.")
		return nil
	}

	fmt.Println("Available sessions:")
	fmt.Println("ID\t\tCreated\t\t\tLast Accessed\t\tModel\t\tProvider")
	fmt.Println("--\t\t-------\t\t\t-------------\t\t-----\t\t--------")

	for _, session := range sessionList {
		fmt.Printf("%s\t%s\t%s\t%s\t%s\n",
			session.ID,
			session.CreatedAt.Format("2006-01-02 15:04:05"),
			session.LastModified.Format("2006-01-02 15:04:05"),
			session.ModelID,
			session.ProviderID)
	}

	return nil
}

// handleDeleteSession deletes a session by ID.
func handleDeleteSession(opt Options) error {
	manager, err := sessions.NewSessionManager(opt.SessionBackend)
	if err != nil {
		return fmt.Errorf("failed to create session manager: %w", err)
	}

	session, err := manager.FindSessionByID(opt.DeleteSession)
	if err != nil {
		return fmt.Errorf("session %s not found: %w", opt.DeleteSession, err)
	}

	fmt.Printf("Deleting session %s:\n", opt.DeleteSession)
	fmt.Printf("  Model: %s\n", session.ModelID)
	fmt.Printf("  Provider: %s\n", session.ProviderID)
	fmt.Printf("  Created: %s\n", session.CreatedAt.Format("2006-01-02 15:04:05"))

	fmt.Print("Are you sure you want to delete this session? (y/N): ")
	var response string
	fmt.Scanln(&response)

	if response != "y" && response != "Y" {
		fmt.Println("Deletion cancelled.")
		return nil
	}

	if err := manager.DeleteSession(opt.DeleteSession); err != nil {
		return fmt.Errorf("failed to delete session: %w", err)
	}

	fmt.Printf("Session %s deleted successfully.\n", opt.DeleteSession)
	return nil
}<|MERGE_RESOLUTION|>--- conflicted
+++ resolved
@@ -335,6 +335,7 @@
 	f.StringVar(&opt.ResumeSession, "resume-session", opt.ResumeSession, "ID of session to resume (use 'latest' for the most recent session)")
 	f.BoolVar(&opt.ListSessions, "list-sessions", opt.ListSessions, "list all available sessions")
 	f.StringVar(&opt.DeleteSession, "delete-session", opt.DeleteSession, "delete a session by ID")
+	f.BoolVar(&opt.NewSession, "new-session", opt.NewSession, "start a new persistent session")
 	f.StringVar(&opt.SessionBackend, "session-backend", opt.SessionBackend,
 		"session backend to use (memory or filesystem)")
 
@@ -344,7 +345,7 @@
 func RunRootCommand(ctx context.Context, opt Options, args []string) error {
 	var err error
 
-	// Automatically upgrade backend to filesystem if session persistence flags are requested explicitly.
+	// Automatically upgrade backend to filesystem if session persistence flags are requested explicitly
 	if (opt.NewSession || opt.ResumeSession != "" || opt.ListSessions || opt.DeleteSession != "") && opt.SessionBackend == "memory" {
 		klog.Infof("Upgrading session-backend to 'filesystem' based on provided flags")
 		opt.SessionBackend = "filesystem"
@@ -465,40 +466,9 @@
 			if err != nil {
 				return fmt.Errorf("failed to get latest session: %w", err)
 			}
-<<<<<<< HEAD
 			if session == nil {
 				// No latest session found, create a new one
 				klog.Info("No previous session found to resume. Creating new session.")
-=======
-			if opt.SessionBackend == "filesystem" {
-				klog.Infof("Created new session: %s\n", session.ID)
-			}
-		} else {
-			if opt.ResumeSession == "" || opt.ResumeSession == "latest" {
-				session, err = sessionManager.GetLatestSession()
-				if err != nil {
-					return fmt.Errorf("failed to get latest session: %w", err)
-				}
-				if session == nil {
-					meta := sessions.Metadata{
-						ProviderID: opt.ProviderID,
-						ModelID:    opt.ModelID,
-					}
-					session, err = sessionManager.NewSession(meta)
-					if err != nil {
-						return fmt.Errorf("failed to create new session: %w", err)
-					}
-					if opt.SessionBackend == "filesystem" {
-						klog.Infof("No previous session found. Created new session: %s\n", session.ID)
-					}
-				}
-			} else {
-				sessionID := opt.ResumeSession
-				session, err = sessionManager.FindSessionByID(sessionID)
-				if err != nil {
-					return fmt.Errorf("session %s not found: %w", sessionID, err)
-				}
->>>>>>> f3eb44ab
 			}
 		} else {
 			session, err = sessionStore.FindSessionByID(opt.ResumeSession)

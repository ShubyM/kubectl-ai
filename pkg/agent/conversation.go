// Copyright 2025 Google LLC
//
// Licensed under the Apache License, Version 2.0 (the "License");
// you may not use this file except in compliance with the License.
// You may obtain a copy of the License at
//
//     http://www.apache.org/licenses/LICENSE-2.0
//
// Unless required by applicable law or agreed to in writing, software
// distributed under the License is distributed on an "AS IS" BASIS,
// WITHOUT WARRANTIES OR CONDITIONS OF ANY KIND, either express or implied.
// See the License for the specific language governing permissions and
// limitations under the License.

package agent

import (
	"context"
	_ "embed"
	"encoding/json"
	"fmt"
	"html/template"
	"io"
	"os"
	"runtime"
	"sort"
	"strings"
	"sync"
	"time"

	"github.com/GoogleCloudPlatform/kubectl-ai/gollm"
	"github.com/GoogleCloudPlatform/kubectl-ai/pkg/api"
	"github.com/GoogleCloudPlatform/kubectl-ai/pkg/journal"
	"github.com/GoogleCloudPlatform/kubectl-ai/pkg/mcp"
	"github.com/GoogleCloudPlatform/kubectl-ai/pkg/sandbox"
	"github.com/GoogleCloudPlatform/kubectl-ai/pkg/sessions"
	"github.com/GoogleCloudPlatform/kubectl-ai/pkg/tools"
	"github.com/google/uuid"
	"k8s.io/klog/v2"
)

//go:embed systemprompt_template_default.txt
var defaultSystemPromptTemplate string

type Agent struct {
	// Input is the channel to receive user input.
	Input chan any

	// Output is the channel to send messages to the UI.
	Output chan any

	// RunOnce indicates if the agent should run only once.
	// If true, the agent will run only once and then exit.
	// If false, the agent will run in a loop until the context is done.
	RunOnce bool

	// InitialQuery is the initial query to the agent.
	// If provided, the agent will run only once and then exit.
	InitialQuery string

	// tool calls that are pending execution
	// These will typically be all the tool calls suggested by the LLM in the
	// previous iteration of the agentic loop.
	pendingFunctionCalls []ToolCallAnalysis

	// currChatContent tracks chat content that needs to be sent
	// to the LLM in the current iteration of the agentic loop.
	currChatContent []any

	// currIteration tracks the current iteration of the agentic loop.
	currIteration int

	LLM gollm.Client

	// PromptTemplateFile allows specifying a custom template file
	PromptTemplateFile string
	// ExtraPromptPaths allows specifying additional prompt templates
	// to be combined with PromptTemplateFile
	ExtraPromptPaths []string
	Model            string
	Provider         string

	RemoveWorkDir bool

	MaxIterations int

	// Kubeconfig is the path to the kubeconfig file.
	Kubeconfig string
	// Sandbox indicates whether to execute tools in a sandbox environment
	Sandbox string

	// SandboxImage is the container image to use for the sandbox
	SandboxImage string

	SkipPermissions bool

	Tools tools.Tools

	EnableToolUseShim bool

	// MCPClientEnabled indicates whether MCP client mode is enabled
	MCPClientEnabled bool

	// Recorder captures events for diagnostics
	Recorder journal.Recorder

	llmChat gollm.Chat

	workDir string

	// executor is the executor for tool execution
	executor sandbox.Executor

	// Session optionally provides a session to use.
	// This is used by the UI to track the state of the agent and the conversation.
	Session *api.Session

	// protects session from concurrent access
	sessionMu sync.Mutex

	// cached list of available models
	availableModels []string

	// mcpManager manages MCP client connections
	mcpManager *mcp.Manager

	// ChatMessageStore is the underlying session persistence layer.
	ChatMessageStore api.ChatMessageStore

	// SessionBackend is the configured backend for session persistence (e.g., memory, filesystem).
	SessionBackend string

	// lastErr is the most recent error run into, for use across the stack
	lastErr error
}

// Assert InMemoryChatStore implements ChatMessageStore
var _ api.ChatMessageStore = &sessions.InMemoryChatStore{}

func (s *Agent) GetSession() *api.Session {
	s.sessionMu.Lock()
	defer s.sessionMu.Unlock()

	// Create a shallow copy of the session struct. The Messages slice header
	// is also copied, providing the caller with a snapshot of the messages
	// at this point in time. The UI should treat the messages as read-only
	// to avoid race conditions.
	sessionCopy := *s.Session
	return &sessionCopy
}

// addMessage creates a new message, adds it to the session, and sends it to the output channel
func (c *Agent) addMessage(source api.MessageSource, messageType api.MessageType, payload any) *api.Message {
	c.sessionMu.Lock()
	defer c.sessionMu.Unlock()
	message := &api.Message{
		ID:        uuid.New().String(),
		Source:    source,
		Type:      messageType,
		Payload:   payload,
		Timestamp: time.Now(),
	}

	// session should always have a ChatMessageStore at this point
	c.Session.ChatMessageStore.AddChatMessage(message)
	c.Session.LastModified = time.Now()
	c.Output <- message
	return message
}

// setAgentState updates the agent state and ensures LastModified is updated
func (c *Agent) setAgentState(newState api.AgentState) {
	c.sessionMu.Lock()
	defer c.sessionMu.Unlock()
	currentState := c.agentState()
	if currentState != newState {
		klog.Infof("Agent state changing from %s to %s", currentState, newState)
		c.Session.AgentState = newState
		c.Session.LastModified = time.Now()
	}
}

func (c *Agent) AgentState() api.AgentState {
	c.sessionMu.Lock()
	defer c.sessionMu.Unlock()
	return c.agentState()
}

// agentState returns the agent state without locking.
// The caller is responsible for locking.
func (c *Agent) agentState() api.AgentState {
	return c.Session.AgentState
}

func (s *Agent) Init(ctx context.Context) error {
	log := klog.FromContext(ctx)

	s.Input = make(chan any, 10)
	s.Output = make(chan any, 10)
	s.currIteration = 0
	// when we support session, we will need to initialize this with the
	// current history of the conversation.
	s.currChatContent = []any{}

	if s.InitialQuery == "" && s.RunOnce {
		return fmt.Errorf("RunOnce mode requires an initial query to be provided")
	}

	if s.SessionBackend == "" {
		s.SessionBackend = "memory"
	}

	if s.Session != nil {
		if s.Session.ChatMessageStore == nil {
			s.Session.ChatMessageStore = sessions.NewInMemoryChatStore()
		}
		s.ChatMessageStore = s.Session.ChatMessageStore
		if s.Session.ID == "" {
			s.Session.ID = uuid.New().String()
		}
		if s.Session.CreatedAt.IsZero() {
			s.Session.CreatedAt = time.Now()
		}
		if s.Session.LastModified.IsZero() {
			s.Session.LastModified = time.Now()
		}
		s.Session.Messages = s.Session.ChatMessageStore.ChatMessages()
	} else {
		if s.ChatMessageStore == nil {
			s.ChatMessageStore = sessions.NewInMemoryChatStore()
		}

		s.Session = &api.Session{
			ID:               uuid.New().String(),
			ProviderID:       s.Provider,
			ModelID:          s.Model,
			Messages:         s.ChatMessageStore.ChatMessages(),
			AgentState:       api.AgentStateIdle,
			ChatMessageStore: s.ChatMessageStore,
			CreatedAt:        time.Now(),
			LastModified:     time.Now(),
		}
	}

	// Create a temporary working directory
	workDir, err := os.MkdirTemp("", "agent-workdir-*")
	if err != nil {
		log.Error(err, "Failed to create temporary working directory")
		return err
	}

	log.Info("Created temporary working directory", "workDir", workDir)

	switch s.Sandbox {
	case "k8s":
		sandboxName := fmt.Sprintf("kubectl-ai-sandbox-%s", uuid.New().String()[:8])

		// Use default image if not specified
		sandboxImage := s.SandboxImage
		if sandboxImage == "" {
			sandboxImage = "bitnami/kubectl:latest"
		}

		// Create sandbox with kubeconfig
		sb, err := sandbox.NewKubernetesSandbox(sandboxName,
			sandbox.WithKubeconfig(s.Kubeconfig),
			sandbox.WithImage(sandboxImage),
		)
		if err != nil {
			return fmt.Errorf("failed to create sandbox: %w", err)
		}

		s.executor = sb
		log.Info("Created sandbox", "name", sandboxName, "image", sandboxImage)

	case "seatbelt":
		if runtime.GOOS != "darwin" {
			return fmt.Errorf("seatbelt sandbox is only supported on macOS")
		}
		s.executor = sandbox.NewSeatbeltExecutor()
		log.Info("Using Seatbelt executor")

	case "":
		// No sandbox, use local executor
		s.executor = sandbox.NewLocalExecutor()

	default:
		return fmt.Errorf("unknown sandbox type: %s", s.Sandbox)
	}

	s.workDir = workDir

	// Register tools with executor if none registered yet
	// We need to preserve existing tools (e.g. custom tools) while ensuring we have a fresh map
	// for this agent instance to avoid polluting the global default tools.
	existingTools := s.Tools.AllTools()
	s.Tools.Init()
	for _, tool := range existingTools {
		s.Tools.RegisterTool(tool)
	}
	s.Tools.RegisterTool(tools.NewBashTool(s.executor))
	s.Tools.RegisterTool(tools.NewKubectlTool(s.executor))

	systemPrompt, err := s.generatePrompt(ctx, defaultSystemPromptTemplate, PromptData{
		Tools:             s.Tools,
		EnableToolUseShim: s.EnableToolUseShim,
		// RunOnce is a good proxy to indicate the agentic session is non-interactive mode.
		SessionIsInteractive: !s.RunOnce,
	})
	if err != nil {
		return fmt.Errorf("generating system prompt: %w", err)
	}

	// Start a new chat session
	s.llmChat = gollm.NewRetryChat(
		s.LLM.StartChat(systemPrompt, s.Model),
		gollm.RetryConfig{
			MaxAttempts:    3,
			InitialBackoff: 10 * time.Second,
			MaxBackoff:     60 * time.Second,
			BackoffFactor:  2,
			Jitter:         true,
		},
	)
	err = s.llmChat.Initialize(s.Session.ChatMessageStore.ChatMessages())
	if err != nil {
		return fmt.Errorf("initializing chat session: %w", err)
	}

	if s.MCPClientEnabled {
		if err := s.InitializeMCPClient(ctx); err != nil {
			klog.Errorf("Failed to initialize MCP client: %v", err)
			return fmt.Errorf("failed to initialize MCP client: %w", err)
		}

		// Update MCP status in session
		if err := s.UpdateMCPStatus(ctx, s.MCPClientEnabled); err != nil {
			klog.Warningf("Failed to update MCP status: %v", err)
		}
	}

	if !s.EnableToolUseShim {
		var functionDefinitions []*gollm.FunctionDefinition
		for _, tool := range s.Tools.AllTools() {
			functionDefinitions = append(functionDefinitions, tool.FunctionDefinition())
		}
		// Sort function definitions to help KV cache reuse
		sort.Slice(functionDefinitions, func(i, j int) bool {
			return functionDefinitions[i].Name < functionDefinitions[j].Name
		})
		if err := s.llmChat.SetFunctionDefinitions(functionDefinitions); err != nil {
			return fmt.Errorf("setting function definitions: %w", err)
		}
	}

	return nil
}

func (c *Agent) Close() error {
	if c.workDir != "" {
		if c.RemoveWorkDir {
			if err := os.RemoveAll(c.workDir); err != nil {
				klog.Warningf("error cleaning up directory %q: %v", c.workDir, err)
			}
		}
	}
	// Close MCP client connections
	if err := c.CloseMCPClient(); err != nil {
		klog.Warningf("error closing MCP client: %v", err)
	}

	// Close sandbox if enabled
	// Close executor if it exists
	if c.executor != nil {
		ctx, cancel := context.WithTimeout(context.Background(), 2*time.Minute)
		defer cancel()
		if err := c.executor.Close(ctx); err != nil {
			klog.Warningf("error cleaning up executor: %v", err)
		} else {
			klog.Info("Executor cleaned up successfully")
		}
	}
	return nil
}

func (c *Agent) LastErr() error {
	return c.lastErr
}

func (c *Agent) Run(ctx context.Context, initialQuery string) error {
	log := klog.FromContext(ctx)

	if c.Recorder != nil {
		ctx = journal.ContextWithRecorder(ctx, c.Recorder)
	}

	// Save unexpected error and return it in for RunOnce mode
	log.Info("Starting agent loop", "initialQuery", initialQuery, "runOnce", c.RunOnce)
	go func() {
		if initialQuery != "" {
			c.addMessage(api.MessageSourceUser, api.MessageTypeText, initialQuery)
			answer, handled, err := c.handleMetaQuery(ctx, initialQuery)
			if err != nil {
				log.Error(err, "error handling meta query")
				c.setAgentState(api.AgentStateDone)
				c.pendingFunctionCalls = []ToolCallAnalysis{}
				c.addMessage(api.MessageSourceAgent, api.MessageTypeError, "Error: "+err.Error())
			} else if handled {
				// initialQuery is the 'exit' or 'quit' metaquery
				if c.AgentState() == api.AgentStateExited {
					c.addMessage(api.MessageSourceAgent, api.MessageTypeText, answer)
					close(c.Output)
					return
				}
				// we handled the meta query, so we don't need to run the agentic loop
				c.setAgentState(api.AgentStateDone)
				c.pendingFunctionCalls = []ToolCallAnalysis{}
				c.addMessage(api.MessageSourceAgent, api.MessageTypeText, answer)
			} else {
				// Start the agentic loop with the initial query
				c.setAgentState(api.AgentStateRunning)
				c.currIteration = 0
				c.currChatContent = []any{initialQuery}
				c.pendingFunctionCalls = []ToolCallAnalysis{}
			}
		} else {
			if len(c.Session.Messages) > 0 {
				// Resuming existing session
				greetingMessage := fmt.Sprintf("Welcome back. What can I help you with today?\n (Don't want to continue your last session? Use --new-session)\n\n%s", c.Session.String())
				c.addMessage(api.MessageSourceAgent, api.MessageTypeText, greetingMessage)
			} else {
				// Starting new session
				greetingMessage := fmt.Sprintf("Hey there, what can I help you with today?\n\n%s", c.Session.String())
				c.addMessage(api.MessageSourceAgent, api.MessageTypeText, greetingMessage)
			}
		}
		c.lastErr = nil
		for {
			var userInput any
			log.Info("Agent loop iteration", "state", c.AgentState())
			switch c.AgentState() {
			case api.AgentStateIdle, api.AgentStateDone:
				// In RunOnce mode, we are done, so exit
				if c.RunOnce {
					log.Info("RunOnce mode, exiting agent loop")
					c.setAgentState(api.AgentStateExited)
					return
				}
				log.Info("initiating user input")
				c.addMessage(api.MessageSourceAgent, api.MessageTypeUserInputRequest, ">>>")
				select {
				case <-ctx.Done():
					log.Info("Agent loop done")
					return
				case userInput = <-c.Input:
					log.Info("Received input from channel", "userInput", userInput)
					if userInput == io.EOF {
						log.Info("Agent loop done, EOF received")
						c.setAgentState(api.AgentStateExited)
						c.addMessage(api.MessageSourceAgent, api.MessageTypeText, "It has been a pleasure assisting you. Have a great day!")
						return
					}
					query, ok := userInput.(*api.UserInputResponse)
					if !ok {
						log.Error(nil, "Received unexpected input from channel", "userInput", userInput)
						return
					}
					if strings.TrimSpace(query.Query) == "" {
						log.Info("No query provided, skipping agentic loop")
						continue
					}
					c.addMessage(api.MessageSourceUser, api.MessageTypeText, query.Query)
					// we don't need the agentic loop for meta queries
					// for ex. model, tools, etc.
					answer, handled, err := c.handleMetaQuery(ctx, query.Query)
					if err != nil {
						log.Error(err, "error handling meta query")
						c.setAgentState(api.AgentStateDone)
						c.pendingFunctionCalls = []ToolCallAnalysis{}
						c.addMessage(api.MessageSourceAgent, api.MessageTypeError, "Error: "+err.Error())
						continue
					}
					if handled {
						// metaquery set the state to 'Exited', so we should exit
						if c.AgentState() == api.AgentStateExited {
							c.addMessage(api.MessageSourceAgent, api.MessageTypeText, answer)
							close(c.Output)
							return
						}
						// we handled the meta query, so we don't need to run the agentic loop
						c.setAgentState(api.AgentStateDone)
						c.pendingFunctionCalls = []ToolCallAnalysis{}
						c.addMessage(api.MessageSourceAgent, api.MessageTypeText, answer)
						continue
					}

					c.setAgentState(api.AgentStateRunning)
					c.currIteration = 0
					c.currChatContent = []any{query.Query}
					c.pendingFunctionCalls = []ToolCallAnalysis{}
					log.Info("Set agent state to running, will process agentic loop", "currIteration", c.currIteration, "currChatContent", len(c.currChatContent))
				}
			case api.AgentStateWaitingForInput:
				// In RunOnce mode, if we need user choice, exit with error
				if c.RunOnce {
					log.Error(nil, "RunOnce mode cannot handle user choice requests")
					c.setAgentState(api.AgentStateExited)
					c.addMessage(api.MessageSourceAgent, api.MessageTypeError, "Error: RunOnce mode cannot handle user choice requests")
					return
				}
				select {
				case <-ctx.Done():
					log.Info("Agent loop done")
					return
				case userInput = <-c.Input:
					if userInput == io.EOF {
						log.Info("Agent loop done, EOF received")
						c.setAgentState(api.AgentStateExited)
						c.addMessage(api.MessageSourceAgent, api.MessageTypeText, "It has been a pleasure assisting you. Have a great day!")
						return
					}
					choiceResponse, ok := userInput.(*api.UserChoiceResponse)
					if !ok {
						log.Error(nil, "Received unexpected input from channel", "userInput", userInput)
						return
					}
					dispatchToolCalls := c.handleChoice(ctx, choiceResponse)
					if dispatchToolCalls {
						if err := c.DispatchToolCalls(ctx); err != nil {
							log.Error(err, "error dispatching tool calls")
							c.setAgentState(api.AgentStateDone)
							c.pendingFunctionCalls = []ToolCallAnalysis{}
							c.Session.LastModified = time.Now()
							c.addMessage(api.MessageSourceAgent, api.MessageTypeError, "Error: "+err.Error())
							// In RunOnce mode, exit on tool execution error
							if c.RunOnce {
								c.setAgentState(api.AgentStateExited)
								c.lastErr = err
								return
							}
							continue
						}
						// Clear pending function calls after execution
						c.pendingFunctionCalls = []ToolCallAnalysis{}
						c.setAgentState(api.AgentStateRunning)
						c.currIteration = c.currIteration + 1
					} else {
						// if user has declined, we are done with this iteration
						c.currIteration = c.currIteration + 1
						c.pendingFunctionCalls = []ToolCallAnalysis{}
						c.setAgentState(api.AgentStateRunning)
						c.Session.LastModified = time.Now()
					}
				}
			case api.AgentStateRunning:
				// Agent is running, don't wait for input, just continue to process the agentic loop
				log.Info("Agent is in running state, processing agentic loop")
			case api.AgentStateExited:
				log.Info("Agent exited in RunOnce mode")
				return
			}

			if c.AgentState() == api.AgentStateRunning {
				log.Info("Processing agentic loop", "currIteration", c.currIteration, "maxIterations", c.MaxIterations, "currChatContentLen", len(c.currChatContent))

				if c.currIteration >= c.MaxIterations {
					c.setAgentState(api.AgentStateDone)
					c.pendingFunctionCalls = []ToolCallAnalysis{}
					c.addMessage(api.MessageSourceAgent, api.MessageTypeText, "Maximum number of iterations reached.")
					continue
				}

				// we run the agentic loop for one iteration
				stream, err := c.llmChat.SendStreaming(ctx, c.currChatContent...)
				if err != nil {
					log.Error(err, "error sending streaming LLM response")
					c.setAgentState(api.AgentStateDone)
					c.pendingFunctionCalls = []ToolCallAnalysis{}
					c.lastErr = err
					continue
				}

				// Clear our "response" now that we sent the last response
				c.currChatContent = nil

				if c.EnableToolUseShim {
					// convert the candidate response into a gollm.ChatResponse
					stream, err = candidateToShimCandidate(stream)
					if err != nil {
						c.setAgentState(api.AgentStateDone)
						c.pendingFunctionCalls = []ToolCallAnalysis{}

						// In RunOnce mode, exit on shim conversion error
						if c.RunOnce {
							c.setAgentState(api.AgentStateExited)
							return
						}

						continue
					}
				}
				// Process each part of the response
				var functionCalls []gollm.FunctionCall

				// accumulator for streamed text
				var streamedText string
				var llmError error

				for response, err := range stream {
					if err != nil {
						log.Error(err, "error reading streaming LLM response")
						llmError = err
						c.setAgentState(api.AgentStateDone)
						c.pendingFunctionCalls = []ToolCallAnalysis{}
						c.lastErr = llmError
						break
					}
					if response == nil {
						// end of streaming response
						break
					}
					// klog.Infof("response: %+v", response)

					if len(response.Candidates()) == 0 {
						llmError = fmt.Errorf("no candidates in response")
						log.Error(nil, "No candidates in response")
						c.setAgentState(api.AgentStateDone)
						c.pendingFunctionCalls = []ToolCallAnalysis{}
						break
					}

					candidate := response.Candidates()[0]

					for _, part := range candidate.Parts() {
						// Check if it's a text response
						if text, ok := part.AsText(); ok {
							log.Info("text response", "text", text)
							streamedText += text
						}

						// Check if it's a function call
						if calls, ok := part.AsFunctionCalls(); ok && len(calls) > 0 {
							log.Info("function calls", "calls", calls)
							functionCalls = append(functionCalls, calls...)
						}
					}
				}
				if llmError != nil {
					log.Error(llmError, "error streaming LLM response")
					c.setAgentState(api.AgentStateDone)
					c.pendingFunctionCalls = []ToolCallAnalysis{}
					c.addMessage(api.MessageSourceAgent, api.MessageTypeError, "Error: "+llmError.Error())
					c.lastErr = llmError
					continue
				}
				log.Info("streamedText", "streamedText", streamedText)

				if streamedText != "" {
					c.addMessage(api.MessageSourceModel, api.MessageTypeText, streamedText)
				}
				// If no function calls to be made, we're done
				if len(functionCalls) == 0 {
					log.Info("No function calls to be made, so most likely the task is completed, so we're done.")
					c.setAgentState(api.AgentStateDone)
					c.currChatContent = []any{}
					c.currIteration = 0
					c.pendingFunctionCalls = []ToolCallAnalysis{}
					log.Info("Agent task completed, transitioning to done state")
					if streamedText == "" {
						// If no tool calls to be made and we do not have a response from the LLM
						// we should let the user know for better diagnostics.
						// IMPORTANT: This also prevents UIs from getting blocked on reading from the output channel.
						log.Info("Empty response with no tool calls from LLM.")
						c.addMessage(api.MessageSourceAgent, api.MessageTypeText, "Empty response from LLM")
					}
					continue
				}

				toolCallAnalysisResults, err := c.analyzeToolCalls(ctx, functionCalls)
				if err != nil {
					log.Error(err, "error analyzing tool calls")
					c.setAgentState(api.AgentStateDone)
					c.pendingFunctionCalls = []ToolCallAnalysis{}
					c.Session.LastModified = time.Now()
					c.addMessage(api.MessageSourceAgent, api.MessageTypeError, "Error: "+err.Error())
					c.lastErr = err
					continue
				}

				// mark the tools for dispatching
				c.pendingFunctionCalls = toolCallAnalysisResults

				interactiveToolCallIndex := -1
				modifiesResourceToolCallIndex := -1
				for i, result := range toolCallAnalysisResults {
					if result.ModifiesResourceStr != "no" {
						modifiesResourceToolCallIndex = i
					}
					if result.IsInteractive {
						interactiveToolCallIndex = i
					}
				}

				if interactiveToolCallIndex >= 0 {
					// Show error block for both shim enabled and disabled modes
					errorMessage := fmt.Sprintf("  %s\n", toolCallAnalysisResults[interactiveToolCallIndex].IsInteractiveError.Error())
					c.addMessage(api.MessageSourceAgent, api.MessageTypeError, errorMessage)

					if c.EnableToolUseShim {
						// Add the error as an observation
						observation := fmt.Sprintf("Result of running %q:\n%v",
							toolCallAnalysisResults[interactiveToolCallIndex].FunctionCall.Name,
							toolCallAnalysisResults[interactiveToolCallIndex].IsInteractiveError.Error())
						c.currChatContent = append(c.currChatContent, observation)
					} else {
						// For models with tool-use support (shim disabled), use proper FunctionCallResult
						// Note: This assumes the model supports sending FunctionCallResult
						c.currChatContent = append(c.currChatContent, gollm.FunctionCallResult{
							ID:     toolCallAnalysisResults[interactiveToolCallIndex].FunctionCall.ID,
							Name:   toolCallAnalysisResults[interactiveToolCallIndex].FunctionCall.Name,
							Result: map[string]any{"error": toolCallAnalysisResults[interactiveToolCallIndex].IsInteractiveError.Error()},
						})
					}
					c.pendingFunctionCalls = []ToolCallAnalysis{} // reset pending function calls
					c.currIteration = c.currIteration + 1
					continue // Skip execution for interactive commands
				}

				if !c.SkipPermissions && modifiesResourceToolCallIndex >= 0 {
					// In RunOnce mode, exit with error if permission is required
					if c.RunOnce {
						var commandDescriptions []string
						for _, call := range c.pendingFunctionCalls {
							commandDescriptions = append(commandDescriptions, call.ParsedToolCall.Description())
						}
						errorMessage := "RunOnce mode cannot handle permission requests. The following commands require approval:\n* " + strings.Join(commandDescriptions, "\n* ")
						errorMessage += "\nUse --skip-permissions flag to bypass permission checks in RunOnce mode."

						log.Error(nil, "RunOnce mode cannot handle permission requests", "commands", commandDescriptions)
						c.setAgentState(api.AgentStateExited)
						c.addMessage(api.MessageSourceAgent, api.MessageTypeError, errorMessage)
						c.lastErr = fmt.Errorf("%s", errorMessage)
						return
					}

					var commandDescriptions []string
					for _, call := range c.pendingFunctionCalls {
						commandDescriptions = append(commandDescriptions, call.ParsedToolCall.Description())
					}
					confirmationPrompt := "The following commands require your approval to run:\n* " + strings.Join(commandDescriptions, "\n* ")
					confirmationPrompt += "\n\nDo you want to proceed ?"

					choiceRequest := &api.UserChoiceRequest{
						Prompt: confirmationPrompt,
						Options: []api.UserChoiceOption{
							{Value: "yes", Label: "Yes"},
							{Value: "yes_and_dont_ask_me_again", Label: "Yes, and don't ask me again"},
							{Value: "no", Label: "No"},
						},
					}
					c.setAgentState(api.AgentStateWaitingForInput)
					c.addMessage(api.MessageSourceAgent, api.MessageTypeUserChoiceRequest, choiceRequest)
					// Request input from the user by sending a message on the output channel.
					// Remaining part of the loop will be now resumed when we receive a choice input
					// from the user.
					continue
				}

				// we are here means we are in the clear to dispatch the tool calls
				if err := c.DispatchToolCalls(ctx); err != nil {
					log.Error(err, "error dispatching tool calls")
					c.setAgentState(api.AgentStateDone)
					c.pendingFunctionCalls = []ToolCallAnalysis{}
					c.Session.LastModified = time.Now()
					c.addMessage(api.MessageSourceAgent, api.MessageTypeError, "Error: "+err.Error())
					c.lastErr = err
					continue
				}
				c.currIteration = c.currIteration + 1
				c.pendingFunctionCalls = []ToolCallAnalysis{}
				log.Info("Tool calls dispatched successfully", "currIteration", c.currIteration, "currChatContentLen", len(c.currChatContent), "agentState", c.AgentState())
			}
		}
	}()

	return nil
}

func (c *Agent) handleMetaQuery(ctx context.Context, query string) (answer string, handled bool, err error) {
	switch query {
	case "clear", "reset":
		c.sessionMu.Lock()
		// TODO: Remove this check when session persistence is default
		if err := c.Session.ChatMessageStore.ClearChatMessages(); err != nil {
			return "Failed to clear the conversation", false, err
		}
		c.llmChat.Initialize(c.Session.ChatMessageStore.ChatMessages())
		c.sessionMu.Unlock()
		return "Cleared the conversation.", true, nil
	case "exit", "quit":
		c.setAgentState(api.AgentStateExited)
		return "It has been a pleasure assisting you. Have a great day!", true, nil
	case "model":
		return "Current model is `" + c.Model + "`", true, nil
	case "models":
		models, err := c.listModels(ctx)
		if err != nil {
			return "", false, fmt.Errorf("listing models: %w", err)
		}
		return "Available models:\n\n  - " + strings.Join(models, "\n  - ") + "\n\n", true, nil
	case "tools":
		return "Available tools:\n\n  - " + strings.Join(c.Tools.Names(), "\n  - ") + "\n\n", true, nil
	case "session":
		return c.Session.String(), true, nil

	case "save-session":
		savedSessionID, err := c.SaveSession()
		if err != nil {
			return "", false, fmt.Errorf("failed to save session: %w", err)
		}
		return "Saved session as " + savedSessionID, true, nil

	case "sessions":
		manager, err := sessions.NewSessionManager(c.SessionBackend)
		if err != nil {
			return "", false, fmt.Errorf("failed to create session manager: %w", err)
		}

		sessionList, err := manager.ListSessions()
		if err != nil {
			return "", false, fmt.Errorf("failed to list sessions: %w", err)
		}
		if len(sessionList) == 0 {
			return "No sessions found.", true, nil
		}

		// Add ```text so markdown doesn't wreck the format
		availableSessions := "```text"
		availableSessions += "Available sessions:\n\n"
		availableSessions += "ID\t\t\tCreated\t\t\tLast Accessed\t\tModel\t\tProvider\n"
		availableSessions += "--\t\t\t-------\t\t\t-------------\t\t-----\t\t--------\n"

		for _, session := range sessionList {
			availableSessions += fmt.Sprintf("%s\t%s\t%s\t%s\t%s\n",
				session.ID,
				session.CreatedAt.Format("2006-01-02 15:04"),
				session.LastModified.Format("2006-01-02 15:04"),
				session.ModelID,
				session.ProviderID)
		}
		// close the ```text box
		availableSessions += "```"
		return availableSessions, true, nil
	}

	if strings.HasPrefix(query, "resume-session") {
		parts := strings.Split(query, " ")
		if len(parts) != 2 {
			return "Invalid command. Usage: resume-session <session_id>", true, nil
		}
		sessionID := parts[1]
		if err := c.LoadSession(sessionID); err != nil {
			return "", false, err
		}
		return fmt.Sprintf("Resumed session %s.", sessionID), true, nil
	}

	return "", false, nil
}

func (c *Agent) SaveSession() (string, error) {
	c.sessionMu.Lock()
	defer c.sessionMu.Unlock()

	manager, err := sessions.NewSessionManager(c.SessionBackend)
	if err != nil {
		return "", fmt.Errorf("failed to create session manager: %w", err)
	}
	if c.Session != nil {
		foundSession, _ := manager.FindSessionByID(c.Session.ID)
		if foundSession != nil {
			return foundSession.ID, nil
		}
	}

	metadata := sessions.Metadata{
		CreatedAt:    c.Session.CreatedAt,
		LastAccessed: time.Now(),
		ModelID:      c.Model,
		ProviderID:   c.Provider,
	}

	newSession, err := manager.NewSession(metadata)
	if err != nil {
		return "", fmt.Errorf("failed to create new session: %w", err)
	}

	messages := c.ChatMessageStore.ChatMessages()
	if err := newSession.ChatMessageStore.SetChatMessages(messages); err != nil {
		return "", fmt.Errorf("failed to save chat messages to new session: %w", err)
	}

	c.ChatMessageStore = newSession.ChatMessageStore
	c.Session = newSession
	c.Session.Messages = messages

	if c.llmChat != nil {
		_ = c.llmChat.Initialize(c.Session.ChatMessageStore.ChatMessages())
	}
<<<<<<< HEAD

	return newSession.ID, nil
}

// NewSession creates a new session, optionally creating a new sandbox, and loads it.
func (c *Agent) NewSession() (string, error) {
	c.sessionMu.Lock()
	// Unlock before calling SaveSession/LoadSession to avoid deadlocks if they lock internally
	// But wait, SaveSession locks internally.
	c.sessionMu.Unlock()

	// Save the current session first
	if _, err := c.SaveSession(); err != nil {
		return "", fmt.Errorf("failed to save current session: %w", err)
	}

	manager, err := sessions.NewSessionManager(c.SessionBackend)
	if err != nil {
		return "", fmt.Errorf("failed to create session manager: %w", err)
	}

	metadata := sessions.Metadata{
		ModelID:    c.Model,
		ProviderID: c.Provider,
	}

	newSession, err := manager.NewSession(metadata)
	if err != nil {
		return "", fmt.Errorf("failed to create new session: %w", err)
	}

	// If we are using a sandbox, we should spin up a new one for the new session
	if c.Sandbox == "k8s" {
		sandboxName := fmt.Sprintf("kubectl-ai-sandbox-%s", uuid.New().String()[:8])
		sandboxImage := c.SandboxImage
		if sandboxImage == "" {
			sandboxImage = "bitnami/kubectl:latest"
		}

		sb, err := sandbox.NewKubernetesSandbox(sandboxName,
			sandbox.WithKubeconfig(c.Kubeconfig),
			sandbox.WithImage(sandboxImage),
		)
		if err != nil {
			return "", fmt.Errorf("failed to create new sandbox: %w", err)
		}

		// Close the old executor if it exists
		if c.executor != nil {
			ctx, cancel := context.WithTimeout(context.Background(), 10*time.Second)
			if err := c.executor.Close(ctx); err != nil {
				klog.Warningf("error closing old executor: %v", err)
			}
			cancel()
		}

		c.executor = sb
		klog.Info("Created new sandbox for new session", "name", sandboxName)
		
		// We need to re-register tools with the new executor
		c.Tools.RegisterTool(tools.NewBashTool(c.executor))
		c.Tools.RegisterTool(tools.NewKubectlTool(c.executor))
	}

	// Load the new session
	if err := c.LoadSession(newSession.ID); err != nil {
		return "", fmt.Errorf("failed to load new session: %w", err)
	}
=======
>>>>>>> 002c25a8

	return newSession.ID, nil
}

<<<<<<< HEAD
// LoadSession loads a session by ID (or latest), updates the agent's state, and re-initializes the chat.
func (c *Agent) LoadSession(sessionID string) error {
=======
// loadSession loads a session by ID (or latest), updates the agent's state, and re-initializes the chat.
func (c *Agent) loadSession(sessionID string) error {
>>>>>>> 002c25a8
	manager, err := sessions.NewSessionManager(c.SessionBackend)
	if err != nil {
		return fmt.Errorf("failed to create session manager: %w", err)
	}

	var session *api.Session
	if sessionID == "" || sessionID == "latest" {
		s, err := manager.GetLatestSession()
		if err != nil {
			return fmt.Errorf("failed to get latest session: %w", err)
		}
		if s == nil {
			// This can happen if GetLatestSession returns nil, nil (no sessions exist)
			return fmt.Errorf("no sessions found to resume")
		}
		session = s
	} else {
		s, err := manager.FindSessionByID(sessionID)
		if err != nil {
			return fmt.Errorf("failed to get session %q: %w", sessionID, err)
		}
		session = s
	}

	c.sessionMu.Lock()
	defer c.sessionMu.Unlock()

	if session.ChatMessageStore == nil {
		session.ChatMessageStore = sessions.NewInMemoryChatStore()
	}

	c.Session = session
	c.ChatMessageStore = session.ChatMessageStore
	c.Session.Messages = session.ChatMessageStore.ChatMessages()
	c.Session.LastModified = time.Now()

	if err := manager.UpdateLastAccessed(session); err != nil {
		return fmt.Errorf("failed to update session metadata: %w", err)
	}

	if c.llmChat != nil {
		if err := c.llmChat.Initialize(c.Session.ChatMessageStore.ChatMessages()); err != nil {
			return fmt.Errorf("failed to re-initialize chat with new session: %w", err)
		}
	}

	return nil
}

func (c *Agent) listModels(ctx context.Context) ([]string, error) {
	if c.availableModels == nil {
		modelNames, err := c.LLM.ListModels(ctx)
		if err != nil {
			return nil, fmt.Errorf("listing models: %w", err)
		}
		c.availableModels = modelNames
	}
	return c.availableModels, nil
}

func (c *Agent) DispatchToolCalls(ctx context.Context) error {
	log := klog.FromContext(ctx)
	// execute all pending function calls
	for _, call := range c.pendingFunctionCalls {
		// Only show "Running" message and proceed with execution for non-interactive commands
		toolDescription := call.ParsedToolCall.Description()

		c.addMessage(api.MessageSourceModel, api.MessageTypeToolCallRequest, toolDescription)

		output, err := call.ParsedToolCall.InvokeTool(ctx, tools.InvokeToolOptions{
			Kubeconfig: c.Kubeconfig,
			WorkDir:    c.workDir,
			Executor:   c.executor,
		})

		if err != nil {
			log.Error(err, "error executing action", "output", output)
			c.addMessage(api.MessageSourceAgent, api.MessageTypeToolCallResponse, err.Error())
			return err
		}

		// Handle timeout message using UI blocks
		if execResult, ok := output.(*sandbox.ExecResult); ok && execResult != nil && execResult.StreamType == "timeout" {
			c.addMessage(api.MessageSourceAgent, api.MessageTypeError, "\nTimeout reached after 7 seconds\n")
		}
		// Add the tool call result to maintain conversation flow
		var payload any
		if c.EnableToolUseShim {
			// Add the error as an observation
			observation := fmt.Sprintf("Result of running %q:\n%v",
				call.FunctionCall.Name,
				output)
			c.currChatContent = append(c.currChatContent, observation)
			payload = observation
		} else {
			// If shim is disabled, convert the result to a map and append FunctionCallResult
			result, err := tools.ToolResultToMap(output)
			if err != nil {
				log.Error(err, "error converting tool result to map", "output", output)
				return err
			}
			payload = result
			c.currChatContent = append(c.currChatContent, gollm.FunctionCallResult{
				ID:     call.FunctionCall.ID,
				Name:   call.FunctionCall.Name,
				Result: result,
			})
		}
		c.addMessage(api.MessageSourceAgent, api.MessageTypeToolCallResponse, payload)
	}
	return nil
}

// The key idea is to treat all tool calls to be executed atomically or not
// If all tool calls are readonly call, it is straight forward
// if some of the tool calls are not readonly, then the interesting question is should the permission
// be asked for each of the tool call or only once for all the tool calls.
// I think treating all tool calls as atomic is the right thing to do.

type ToolCallAnalysis struct {
	FunctionCall        gollm.FunctionCall
	ParsedToolCall      *tools.ToolCall
	IsInteractive       bool
	IsInteractiveError  error
	ModifiesResourceStr string
}

func (c *Agent) analyzeToolCalls(ctx context.Context, toolCalls []gollm.FunctionCall) ([]ToolCallAnalysis, error) {
	toolCallAnalysis := make([]ToolCallAnalysis, len(toolCalls))
	for i, call := range toolCalls {
		toolCallAnalysis[i].FunctionCall = call
		toolCall, err := c.Tools.ParseToolInvocation(ctx, call.Name, call.Arguments)
		if err != nil {
			return nil, fmt.Errorf("error parsing tool call: %w", err)
		}
		toolCallAnalysis[i].IsInteractive, err = toolCall.GetTool().IsInteractive(call.Arguments)
		if err != nil {
			toolCallAnalysis[i].IsInteractiveError = err
		}
		toolCallAnalysis[i].ModifiesResourceStr = toolCall.GetTool().CheckModifiesResource(call.Arguments)
		toolCallAnalysis[i].ParsedToolCall = toolCall
	}
	return toolCallAnalysis, nil
}

func (c *Agent) handleChoice(ctx context.Context, choice *api.UserChoiceResponse) (dispatchToolCalls bool) {
	log := klog.FromContext(ctx)
	// if user input is a choice and use has declined the operation,
	// we need to abort all pending function calls.
	// update the currChatContent with the choice and keep the agent loop running.

	// Normalize the input
	switch choice.Choice {
	case 1:
		dispatchToolCalls = true
	case 2:
		c.SkipPermissions = true
		dispatchToolCalls = true
	case 3:
		c.currChatContent = append(c.currChatContent, gollm.FunctionCallResult{
			ID:   c.pendingFunctionCalls[0].FunctionCall.ID,
			Name: c.pendingFunctionCalls[0].FunctionCall.Name,
			Result: map[string]any{
				"error":     "User declined to run this operation.",
				"status":    "declined",
				"retryable": false,
			},
		})
		c.pendingFunctionCalls = []ToolCallAnalysis{}
		dispatchToolCalls = false
		c.addMessage(api.MessageSourceAgent, api.MessageTypeError, "Operation was skipped. User declined to run this operation.")
	default:
		// This case should technically not be reachable due to AskForConfirmation loop
		err := fmt.Errorf("invalid confirmation choice: %q", choice.Choice)
		log.Error(err, "Invalid choice received from AskForConfirmation")
		c.pendingFunctionCalls = []ToolCallAnalysis{}
		dispatchToolCalls = false
		c.addMessage(api.MessageSourceAgent, api.MessageTypeError, "Invalid choice received. Cancelling operation.")
	}
	return dispatchToolCalls
}

// generateFromTemplate generates a prompt for LLM. It uses the prompt from the provides template file or default.
func (a *Agent) generatePrompt(_ context.Context, defaultPromptTemplate string, data PromptData) (string, error) {
	promptTemplate := defaultPromptTemplate
	if a.PromptTemplateFile != "" {
		content, err := os.ReadFile(a.PromptTemplateFile)
		if err != nil {
			return "", fmt.Errorf("error reading template file: %v", err)
		}
		promptTemplate = string(content)
	}

	for _, extraPromptPath := range a.ExtraPromptPaths {
		content, err := os.ReadFile(extraPromptPath)
		if err != nil {
			return "", fmt.Errorf("error reading extra prompt path: %v", err)
		}
		promptTemplate += "\n" + string(content)
	}

	tmpl, err := template.New("promptTemplate").Parse(promptTemplate)
	if err != nil {
		return "", fmt.Errorf("building template for prompt: %w", err)
	}

	var result strings.Builder
	err = tmpl.Execute(&result, &data)
	if err != nil {
		return "", fmt.Errorf("evaluating template for prompt: %w", err)
	}
	return result.String(), nil
}

// PromptData represents the structure of the data to be filled into the template.
type PromptData struct {
	Query string
	Tools tools.Tools

	EnableToolUseShim    bool
	SessionIsInteractive bool
}

func (a *PromptData) ToolsAsJSON() string {
	var toolDefinitions []*gollm.FunctionDefinition

	for _, tool := range a.Tools.AllTools() {
		toolDefinitions = append(toolDefinitions, tool.FunctionDefinition())
	}

	json, err := json.MarshalIndent(toolDefinitions, "", "  ")
	if err != nil {
		return ""
	}
	return string(json)
}

func (a *PromptData) ToolNames() string {
	return strings.Join(a.Tools.Names(), ", ")
}

type ReActResponse struct {
	Thought string  `json:"thought"`
	Answer  string  `json:"answer,omitempty"`
	Action  *Action `json:"action,omitempty"`
}

type Action struct {
	Name             string `json:"name"`
	Reason           string `json:"reason"`
	Command          string `json:"command"`
	ModifiesResource string `json:"modifies_resource"`
}

func extractJSON(s string) (string, bool) {
	const jsonBlockMarker = "```json"

	first := strings.Index(s, jsonBlockMarker)
	last := strings.LastIndex(s, "```")
	if first == -1 || last == -1 || first == last {
		return "", false
	}
	data := s[first+len(jsonBlockMarker) : last]

	return data, true
}

// parseReActResponse parses the LLM response into a ReActResponse struct
// This function assumes the input contains exactly one JSON code block
// formatted with ```json and ``` markers. The JSON block is expected to
// contain a valid ReActResponse object.
func parseReActResponse(input string) (*ReActResponse, error) {
	cleaned, found := extractJSON(input)
	if !found {
		return nil, fmt.Errorf("no JSON code block found in %q", cleaned)
	}

	cleaned = strings.ReplaceAll(cleaned, "\n", "")
	cleaned = strings.TrimSpace(cleaned)

	var reActResp ReActResponse
	if err := json.Unmarshal([]byte(cleaned), &reActResp); err != nil {
		return nil, fmt.Errorf("parsing JSON %q: %w", cleaned, err)
	}
	return &reActResp, nil
}

// toMap converts the value to a map, going via JSON
func toMap(v any) (map[string]any, error) {
	j, err := json.Marshal(v)
	if err != nil {
		return nil, fmt.Errorf("converting %T to json: %w", v, err)
	}
	m := make(map[string]any)
	if err := json.Unmarshal(j, &m); err != nil {
		return nil, fmt.Errorf("converting json to map: %w", err)
	}
	return m, nil
}

func candidateToShimCandidate(iterator gollm.ChatResponseIterator) (gollm.ChatResponseIterator, error) {
	return func(yield func(gollm.ChatResponse, error) bool) {
		buffer := ""
		for response, err := range iterator {
			if err != nil {
				yield(nil, err)
				return
			}

			if len(response.Candidates()) == 0 {
				yield(nil, fmt.Errorf("no candidates in LLM response"))
				return
			}

			candidate := response.Candidates()[0]

			for _, part := range candidate.Parts() {
				if text, ok := part.AsText(); ok {
					buffer += text
					klog.Infof("text is %q", text)
				} else {
					yield(nil, fmt.Errorf("no text part found in candidate"))
					return
				}
			}
		}

		if buffer == "" {
			yield(nil, nil)
			return
		}

		parsedReActResp, err := parseReActResponse(buffer)
		if err != nil {
			yield(nil, fmt.Errorf("parsing ReAct response %q: %w", buffer, err))
			return
		}
		buffer = "" // TODO: any trailing text?
		yield(&ShimResponse{candidate: parsedReActResp}, nil)
	}, nil
}

type ShimResponse struct {
	candidate *ReActResponse
}

func (r *ShimResponse) UsageMetadata() any {
	return nil
}

func (r *ShimResponse) Candidates() []gollm.Candidate {
	return []gollm.Candidate{&ShimCandidate{candidate: r.candidate}}
}

type ShimCandidate struct {
	candidate *ReActResponse
}

func (c *ShimCandidate) String() string {
	return fmt.Sprintf("Thought: %s\nAnswer: %s\nAction: %s", c.candidate.Thought, c.candidate.Answer, c.candidate.Action)
}

func (c *ShimCandidate) Parts() []gollm.Part {
	var parts []gollm.Part
	if c.candidate.Thought != "" {
		parts = append(parts, &ShimPart{text: c.candidate.Thought})
	}
	if c.candidate.Answer != "" {
		parts = append(parts, &ShimPart{text: c.candidate.Answer})
	}
	if c.candidate.Action != nil {
		parts = append(parts, &ShimPart{action: c.candidate.Action})
	}
	return parts
}

type ShimPart struct {
	text   string
	action *Action
}

func (p *ShimPart) AsText() (string, bool) {
	return p.text, p.text != ""
}

func (p *ShimPart) AsFunctionCalls() ([]gollm.FunctionCall, bool) {
	if p.action != nil {
		functionCallArgs, err := toMap(p.action)
		if err != nil {
			return nil, false
		}
		delete(functionCallArgs, "name") // passed separately
		// delete(functionCallArgs, "reason")
		// delete(functionCallArgs, "modifies_resource")
		return []gollm.FunctionCall{
			{
				Name:      p.action.Name,
				Arguments: functionCallArgs,
			},
		}, true
	}
	return nil, false
}<|MERGE_RESOLUTION|>--- conflicted
+++ resolved
@@ -206,10 +206,6 @@
 		return fmt.Errorf("RunOnce mode requires an initial query to be provided")
 	}
 
-	if s.SessionBackend == "" {
-		s.SessionBackend = "memory"
-	}
-
 	if s.Session != nil {
 		if s.Session.ChatMessageStore == nil {
 			s.Session.ChatMessageStore = sessions.NewInMemoryChatStore()
@@ -226,20 +222,7 @@
 		}
 		s.Session.Messages = s.Session.ChatMessageStore.ChatMessages()
 	} else {
-		if s.ChatMessageStore == nil {
-			s.ChatMessageStore = sessions.NewInMemoryChatStore()
-		}
-
-		s.Session = &api.Session{
-			ID:               uuid.New().String(),
-			ProviderID:       s.Provider,
-			ModelID:          s.Model,
-			Messages:         s.ChatMessageStore.ChatMessages(),
-			AgentState:       api.AgentStateIdle,
-			ChatMessageStore: s.ChatMessageStore,
-			CreatedAt:        time.Now(),
-			LastModified:     time.Now(),
-		}
+		return fmt.Errorf("agent requires a session to be provided")
 	}
 
 	// Create a temporary working directory
@@ -868,58 +851,11 @@
 	return "", false, nil
 }
 
-func (c *Agent) SaveSession() (string, error) {
-	c.sessionMu.Lock()
-	defer c.sessionMu.Unlock()
-
-	manager, err := sessions.NewSessionManager(c.SessionBackend)
-	if err != nil {
-		return "", fmt.Errorf("failed to create session manager: %w", err)
-	}
-	if c.Session != nil {
-		foundSession, _ := manager.FindSessionByID(c.Session.ID)
-		if foundSession != nil {
-			return foundSession.ID, nil
-		}
-	}
-
-	metadata := sessions.Metadata{
-		CreatedAt:    c.Session.CreatedAt,
-		LastAccessed: time.Now(),
-		ModelID:      c.Model,
-		ProviderID:   c.Provider,
-	}
-
-	newSession, err := manager.NewSession(metadata)
-	if err != nil {
-		return "", fmt.Errorf("failed to create new session: %w", err)
-	}
-
-	messages := c.ChatMessageStore.ChatMessages()
-	if err := newSession.ChatMessageStore.SetChatMessages(messages); err != nil {
-		return "", fmt.Errorf("failed to save chat messages to new session: %w", err)
-	}
-
-	c.ChatMessageStore = newSession.ChatMessageStore
-	c.Session = newSession
-	c.Session.Messages = messages
-
-	if c.llmChat != nil {
-		_ = c.llmChat.Initialize(c.Session.ChatMessageStore.ChatMessages())
-	}
-<<<<<<< HEAD
-
-	return newSession.ID, nil
-}
-
+// NewSession creates a new session, optionally creating a new sandbox, and loads it.
 // NewSession creates a new session, optionally creating a new sandbox, and loads it.
 func (c *Agent) NewSession() (string, error) {
-	c.sessionMu.Lock()
-	// Unlock before calling SaveSession/LoadSession to avoid deadlocks if they lock internally
-	// But wait, SaveSession locks internally.
-	c.sessionMu.Unlock()
-
 	// Save the current session first
+	// SaveSession locks internally, so we don't need to hold the lock here.
 	if _, err := c.SaveSession(); err != nil {
 		return "", fmt.Errorf("failed to save current session: %w", err)
 	}
@@ -956,6 +892,8 @@
 		}
 
 		// Close the old executor if it exists
+		// We need to lock while swapping the executor
+		c.sessionMu.Lock()
 		if c.executor != nil {
 			ctx, cancel := context.WithTimeout(context.Background(), 10*time.Second)
 			if err := c.executor.Close(ctx); err != nil {
@@ -966,29 +904,67 @@
 
 		c.executor = sb
 		klog.Info("Created new sandbox for new session", "name", sandboxName)
-		
+
 		// We need to re-register tools with the new executor
 		c.Tools.RegisterTool(tools.NewBashTool(c.executor))
 		c.Tools.RegisterTool(tools.NewKubectlTool(c.executor))
+		c.sessionMu.Unlock()
 	}
 
 	// Load the new session
+	// LoadSession locks internally
 	if err := c.LoadSession(newSession.ID); err != nil {
 		return "", fmt.Errorf("failed to load new session: %w", err)
 	}
-=======
->>>>>>> 002c25a8
 
 	return newSession.ID, nil
 }
 
-<<<<<<< HEAD
+func (c *Agent) SaveSession() (string, error) {
+	c.sessionMu.Lock()
+	defer c.sessionMu.Unlock()
+
+	manager, err := sessions.NewSessionManager(c.SessionBackend)
+	if err != nil {
+		return "", fmt.Errorf("failed to create session manager: %w", err)
+	}
+	if c.Session != nil {
+		foundSession, _ := manager.FindSessionByID(c.Session.ID)
+		if foundSession != nil {
+			return foundSession.ID, nil
+		}
+	}
+
+	metadata := sessions.Metadata{
+		CreatedAt:    c.Session.CreatedAt,
+		LastAccessed: time.Now(),
+		ModelID:      c.Model,
+		ProviderID:   c.Provider,
+	}
+
+	newSession, err := manager.NewSession(metadata)
+	if err != nil {
+		return "", fmt.Errorf("failed to create new session: %w", err)
+	}
+
+	messages := c.ChatMessageStore.ChatMessages()
+	if err := newSession.ChatMessageStore.SetChatMessages(messages); err != nil {
+		return "", fmt.Errorf("failed to save chat messages to new session: %w", err)
+	}
+
+	c.ChatMessageStore = newSession.ChatMessageStore
+	c.Session = newSession
+	c.Session.Messages = messages
+
+	if c.llmChat != nil {
+		_ = c.llmChat.Initialize(c.Session.ChatMessageStore.ChatMessages())
+	}
+
+	return newSession.ID, nil
+}
+
 // LoadSession loads a session by ID (or latest), updates the agent's state, and re-initializes the chat.
 func (c *Agent) LoadSession(sessionID string) error {
-=======
-// loadSession loads a session by ID (or latest), updates the agent's state, and re-initializes the chat.
-func (c *Agent) loadSession(sessionID string) error {
->>>>>>> 002c25a8
 	manager, err := sessions.NewSessionManager(c.SessionBackend)
 	if err != nil {
 		return fmt.Errorf("failed to create session manager: %w", err)
@@ -1024,6 +1000,11 @@
 	c.ChatMessageStore = session.ChatMessageStore
 	c.Session.Messages = session.ChatMessageStore.ChatMessages()
 	c.Session.LastModified = time.Now()
+
+	// Reset state if it was left running (e.g. from a crash)
+	if c.Session.AgentState == api.AgentStateRunning || c.Session.AgentState == api.AgentStateInitializing {
+		c.Session.AgentState = api.AgentStateIdle
+	}
 
 	if err := manager.UpdateLastAccessed(session); err != nil {
 		return fmt.Errorf("failed to update session metadata: %w", err)

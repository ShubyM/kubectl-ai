--- conflicted
+++ resolved
@@ -277,17 +277,8 @@
 		LLMConfig: llmConfig,
 	}
 
-<<<<<<< HEAD
-	maxTaskDuration := config.MaxAgentDuration
-	if maxTaskDuration <= 0 {
-		maxTaskDuration = 5 * time.Minute
-	}
-
-	timeout := maxTaskDuration
-=======
 	// Timeout limit for the whole task (setup, agent actions, verify)
 	timeout := 10 * time.Minute
->>>>>>> e1389310
 	if task.Timeout != "" {
 		var err error
 		timeout, err = time.ParseDuration(task.Timeout)
@@ -295,9 +286,6 @@
 			result.Result = "fail"
 			result.Error = fmt.Sprintf("parsing timeout: %v", err)
 			return result
-		}
-		if timeout <= 0 || timeout > maxTaskDuration {
-			timeout = maxTaskDuration
 		}
 	}
 
